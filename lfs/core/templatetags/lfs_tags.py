--- conflicted
+++ resolved
@@ -474,13 +474,8 @@
     # TODO: optimize
     price = lfs.utils.misc.FormatWithCommas("%.2f", price)
     shop = lfs_get_object_or_404(Shop, pk=1)
-<<<<<<< HEAD
-
-    if shop.default_country.iso == "DE":
-=======
-    
-    if shop.get_default_country().code == "de":
->>>>>>> 21090bf7
+
+    if shop.get_default_country().iso == "DE":
         # replace . and , for german format
         a, b = price.split(".")
         a = a.replace(",", ".")
@@ -496,7 +491,7 @@
     """
     value = str(value)
     shop = lfs_get_object_or_404(Shop, pk=1)
-    if shop.get_default_country().code == "de":
+    if shop.get_default_country().iso == "DE":
         # replace . and , for german format
         a, b = value.split(".")
         a = a.replace(",", ".")
@@ -512,11 +507,7 @@
     price = lfs.utils.misc.FormatWithCommas("%.2f", price)
     shop = lfs_get_object_or_404(Shop, pk=1)
 
-<<<<<<< HEAD
-    if shop.default_country.iso == "DE":
-=======
-    if shop.get_default_country().code == "de":
->>>>>>> 21090bf7
+    if shop.get_default_country().iso == "DE":
         # replace . and , for german format
         a, b = price.split(".")
         a = a.replace(",", ".")
