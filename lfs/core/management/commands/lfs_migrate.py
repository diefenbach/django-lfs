--- conflicted
+++ resolved
@@ -312,8 +312,6 @@
         # Set field 'Manufacturer.slug' to not null
         db.alter_column('manufacturer_manufacturer', 'slug', models.SlugField(unique=True, max_length=50))
 
-<<<<<<< HEAD
-=======
         # Delivery Time
         db.add_column('core_shop', 'delivery_time', models.ForeignKey(DeliveryTime, verbose_name=_(u"Delivery time"), blank=True, null=True))
 
@@ -325,7 +323,6 @@
         application.version = "0.8"
         application.save()
 
->>>>>>> 18c59e27
     def migrate_to_07(self, application, version):
         from lfs.catalog.models import Product
         from lfs.catalog.settings import VARIANT
