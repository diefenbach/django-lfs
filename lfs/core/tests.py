--- conflicted
+++ resolved
@@ -275,12 +275,8 @@
         shop.use_international_currency_code = True
         shop.save()
 
-<<<<<<< HEAD
         self.assertEqual(currency(0.0, None, False), "USD 0.00")
         self.assertEqual(currency(1.0, None, False), "USD 1.00")
-=======
-        self.assertEqual(currency(0.0, False), "USD 0.00")
-        self.assertEqual(currency(1.0, False), "USD 1.00")
 
 
 class ManageURLsTestCase(TestCase):
@@ -293,6 +289,6 @@
 
         from lfs.manage.urls import urlpatterns
         for url in urlpatterns:
+            print url
             result = url.callback(request)
-            self.failUnless(result["Location"].startswith("/login/?next=/"))
->>>>>>> 5bfa41d2
+            self.failUnless(result["Location"].startswith("/login/?next=/"))