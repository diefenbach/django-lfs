--- conflicted
+++ resolved
@@ -3,15 +3,12 @@
 # django imports
 from django.contrib.auth.decorators import permission_required
 from django.core.exceptions import ObjectDoesNotExist
-from django.core.urlresolvers import reverse
 from django.http import HttpResponse
-from django.http import HttpResponseRedirect
 from django.template import RequestContext
 from django.template.loader import render_to_string
 from django.utils.translation import ugettext_lazy as _
 
 # lfs.imports
-import lfs.core.utils
 from lfs.caching.utils import lfs_get_object_or_404
 from lfs.catalog.models import ProductAttachment
 from lfs.catalog.models import Product
@@ -38,7 +35,6 @@
         }, cls=LazyEncoder)
 
         return HttpResponse(result, content_type='application/json')
-<<<<<<< HEAD
 
 
 @permission_required("core.manage_shop")
@@ -55,9 +51,6 @@
         }, cls=LazyEncoder)
 
     return HttpResponse(result, content_type='application/json')
-
-=======
->>>>>>> 0456c40a
 
 
 # Actions
@@ -162,7 +155,7 @@
     html = [["#attachments-list", list_attachments(request, product.id, as_string=True)]]
 
     result = json.dumps({
-         "html": html,
+        "html": html,
     }, cls=LazyEncoder)
 
     return HttpResponse(result, content_type='application/json')