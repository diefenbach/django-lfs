--- conflicted
+++ resolved
@@ -41,7 +41,6 @@
         }, cls=LazyEncoder)
 
         return HttpResponse(result, content_type='application/json')
-<<<<<<< HEAD
 
 
 @permission_required("core.manage_shop")
@@ -59,8 +58,6 @@
         }, cls=LazyEncoder)
 
         return HttpResponse(result, content_type='application/json')
-=======
->>>>>>> 0456c40a
 
 
 # Actions
@@ -188,7 +185,7 @@
     html = [["#images-list", list_images(request, product.id, as_string=True)]]
 
     result = json.dumps({
-         "html": html,
+        "html": html,
     }, cls=LazyEncoder)
 
     return HttpResponse(result, content_type='application/json')
