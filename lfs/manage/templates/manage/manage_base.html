--- conflicted
+++ resolved
@@ -5,34 +5,20 @@
     <head>
         <title>{% block title %}{% endblock %}</title>
         <link rel="shortcut icon" href="{% static 'favicon.ico' %}" type="image/ico" />
-<<<<<<< HEAD
-        {% compress css %}
-            {% comment %} <link rel="stylesheet" type="text/css" href="{% static 'lfs/bower_components/superfish/dist/css/superfish.css' %}" />
-=======
-            <link rel="stylesheet" type="text/css" href="{% static 'lfs/bower_components/superfish/dist/css/superfish.css' %}" />
->>>>>>> 1c60e64f
-            <link rel="stylesheet" type="text/css" href="{% static 'lfs/bower_components/jquery-ui/themes/smoothness/jquery-ui.min.css' %}" />
-            <link rel="stylesheet" type="text/css" href="{% static 'lfs/bower_components/jquery-ui/themes/smoothness/theme.css' %}" />
-            <link rel="stylesheet" type="text/css" href="{% static 'lfs/bower_components/jgrowl/jquery.jgrowl.css' %}" />
-            <link rel="stylesheet" type="text/css" href="{% static 'lfs/css/lfs.manage.css' %}" />
-<<<<<<< HEAD
-            <link rel="stylesheet" type="text/css" href="{% static 'lfs/css/lfs.manage-custom.css' %}" /> {% endcomment %}
-        {% endcompress %}
-=======
-            <link rel="stylesheet" type="text/css" href="{% static 'lfs/css/lfs.manage-custom.css' %}" />
+        <link rel="stylesheet" type="text/css" href="{% static 'lfs/bower_components/superfish/dist/css/superfish.css' %}" />
+        <link rel="stylesheet" type="text/css" href="{% static 'lfs/bower_components/jquery-ui/themes/smoothness/jquery-ui.min.css' %}" />
+        <link rel="stylesheet" type="text/css" href="{% static 'lfs/bower_components/jquery-ui/themes/smoothness/theme.css' %}" />
+        <link rel="stylesheet" type="text/css" href="{% static 'lfs/bower_components/jgrowl/jquery.jgrowl.css' %}" />
+        <link rel="stylesheet" type="text/css" href="{% static 'lfs/css/lfs.manage.css' %}" />
+        <link rel="stylesheet" type="text/css" href="{% static 'lfs/css/lfs.manage-custom.css' %}" /> {% endcomment %}
 
->>>>>>> 1c60e64f
         <script type="text/javascript">
             var LFS_MANAGE_IMAGEBROWSER_URL = '{% url 'lfs_manage_imagebrowser' %}';
             var STATIC_URL = '{% static '' %}';
         </script>
-<<<<<<< HEAD
-        {% compress js %}
             {% comment %} <script type="text/javascript" src="{% static 'lfs/bower_components/jquery/dist/jquery.min.js' %}"></script>
-=======
 
             <script type="text/javascript" src="{% static 'lfs/bower_components/jquery/dist/jquery.min.js' %}"></script>
->>>>>>> 1c60e64f
             <script type="text/javascript" src="{% static 'lfs/bower_components/jquery-ui/jquery-ui.js' %}"></script>
             <script type="text/javascript" src="{% static 'lfs/bower_components/jquery-cookie/jquery.cookie.js' %}"></script>
             <script type="text/javascript" src="{% static 'lfs/bower_components/nestedSortable/jquery.ui.nestedSortable.js' %}"></script>
@@ -50,11 +36,8 @@
 
             <script type="text/javascript" src="{% static 'lfs/js/lfs.manage.js' %}"></script>
             <script type="text/javascript" src="{% static 'lfs/js/urlify.js' %}"></script>
-<<<<<<< HEAD
             <script type="text/javascript" src="{% static 'lfs/js/lfs.manage-custom.js' %}"></script> {% endcomment %}
-        {% endcompress %}
         
-        {% comment %} New Stuff {% endcomment %}
         <link rel="stylesheet" href="https://cdn.jsdelivr.net/npm/bootstrap@5.3.2/dist/css/bootstrap.min.css" integrity="sha384-T3c6CoIi6uLrA9TneNEoa7RxnatzjcDSCmG1MXxSR1GAsXEV/Dwwykc2MPK8M2HN" crossorigin="anonymous">
         <link rel="stylesheet" href="https://cdn.jsdelivr.net/npm/bootstrap-icons@1.11.1/font/bootstrap-icons.css">
         <link rel="stylesheet" type="text/css" href="{% static 'lfs/css/lfs.manage.css' %}" />
@@ -65,10 +48,6 @@
         <script src="{% static 'lfs/tinymce/js/tinymce/tinymce.min.js' %}"></script>
         <script src="{% static 'lfs/js/utils.js' %}"></script>
         <script src="{% static 'lfs/js/management/shared.js' %}"></script>
-=======
-            <script type="text/javascript" src="{% static 'lfs/js/lfs.manage-custom.js' %}"></script>
->>>>>>> 1c60e64f
-
 
         {% block javascript %}{% endblock %}
     </head>
