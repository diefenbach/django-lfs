--- conflicted
+++ resolved
@@ -47,7 +47,6 @@
     }))
 
 
-<<<<<<< HEAD
 # Parts
 def customer_filters_inline(request, customer_id, template_name="manage/customer/customer_filters_inline.html"):
     """Renders the filters section of the customer view.
@@ -99,11 +98,8 @@
     }))
 
 
+@permission_required("core.manage_shop", login_url="/login/")
 def customer_inline(request, customer_id, template_name="manage/customer/customer_inline.html"):
-=======
-@permission_required("core.manage_shop", login_url="/login/")
-def customer_inline(request, customer_id, as_string=False, template_name="manage/customer/customer_inline.html"):
->>>>>>> 5bfa41d2
     """Displays customer with provided customer id.
     """
     customer_filters = request.session.get("customer-filters", {})
@@ -135,6 +131,7 @@
     }))
 
 
+@permission_required("core.manage_shop", login_url="/login/")
 def customers_inline(request, template_name="manage/customer/customers_inline.html"):
     """Displays carts overview.
     """
@@ -173,13 +170,8 @@
     }))
 
 
-<<<<<<< HEAD
+@permission_required("core.manage_shop", login_url="/login/")
 def selectable_customers_inline(request, customer_id, template_name="manage/customer/selectable_customers_inline.html"):
-=======
-@permission_required("core.manage_shop", login_url="/login/")
-def selectable_customers_inline(request, customer_id=0, as_string=False,
-    template_name="manage/customer/selectable_customers_inline.html"):
->>>>>>> 5bfa41d2
     """Display selectable customers.
     """
     AMOUNT = 30
@@ -229,12 +221,9 @@
         ),
     }, cls=LazyEncoder)
 
-<<<<<<< HEAD
-    return HttpResponse(result)
-
-
-=======
->>>>>>> 5bfa41d2
+    return HttpResponse(result)
+
+
 @permission_required("core.manage_shop", login_url="/login/")
 def set_ordering(request, ordering):
     """Sets customer ordering given by passed request.
