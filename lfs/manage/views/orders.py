# python imports
from datetime import datetime
from datetime import timedelta

# django imports
from django.db.models import Q
from django.contrib.auth.decorators import permission_required
from django.core.paginator import EmptyPage
from django.core.paginator import Paginator
from django.core.urlresolvers import reverse
from django.http import HttpResponse
from django.http import HttpResponseRedirect
from django.shortcuts import render_to_response
from django.shortcuts import get_object_or_404
from django.template.loader import render_to_string
from django.template import RequestContext
from django.utils import simplejson
from django.utils.translation import ugettext_lazy as _
from django.views.decorators.http import require_POST

# lfs imports
import lfs.core.utils
import lfs.core.signals
import lfs.order.settings
from lfs.caching.utils import lfs_get_object_or_404
from lfs.core.utils import LazyEncoder
from lfs.mail import utils as mail_utils
from lfs.order.models import Order


# Views
@permission_required("core.manage_shop", login_url="/login/")
def manage_orders(request, template_name="manage/order/manage_orders.html"):
    """Dispatches to the first order or the order overview.
    """
    try:
        order = Order.objects.all()[0]
    except IndexError:
        return HttpResponseRedirect(reverse("lfs_orders"))
    else:
        return HttpResponseRedirect(
            reverse("lfs_manage_order", kwargs={"order_id": order.id}))


@permission_required("core.manage_shop", login_url="/login/")
def orders_view(request, template_name="manage/order/orders.html"):
    """Main view to display the order overview view.
    """
    return render_to_response(template_name, RequestContext(request, {
        "orders_inline": orders_inline(request),
        "orders_filters_inline": orders_filters_inline(request),
    }))


@permission_required("core.manage_shop", login_url="/login/")
def order_view(request, order_id, template_name="manage/order/order.html"):
    """Displays the management interface for the order with passed order id.
    """
    order_filters = request.session.get("order-filters", {})
    order = lfs_get_object_or_404(Order, pk=order_id)

    states = []
    state_id = order_filters.get("state")
    for state in lfs.order.settings.ORDER_STATES:
        states.append({
            "id": state[0],
            "name": state[1],
            "selected_filter": state_id == str(state[0]),
            "selected_order": order.state == state[0],
        })

    return render_to_response(template_name, RequestContext(request, {
        "order_inline": order_inline(request, order_id),
        "order_filters_inline": order_filters_inline(request, order_id),
        "selectable_orders": selectable_orders_inline(request, order_id),
        "current_order": order,
        "states": states,
    }))


<<<<<<< HEAD
# Parts
def orders_inline(request, template_name="manage/order/orders_inline.html"):
=======
@permission_required("core.manage_shop", login_url="/login/")
def orders_inline(request, as_string=False, template_name="manage/order/orders_inline.html"):
>>>>>>> 5bfa41d2
    """Displays the orders. This is factored out in order to reload it via
    ajax request when the filter is changed..
    """
    order_filters = request.session.get("order-filters", {})
    orders = _get_filtered_orders(order_filters)

    page = request.REQUEST.get("page", 1)
    paginator = Paginator(orders, 20)
    page = paginator.page(page)

    return render_to_string(template_name, RequestContext(request, {
        "page": page,
    }))


def order_inline(request, order_id, template_name="manage/order/order_inline.html"):
    """Displays the details of an order.
    """
    order_filters = request.session.get("order-filters", {})
    order = lfs_get_object_or_404(Order, pk=order_id)

    states = []
    state_id = order_filters.get("state")
    for state in lfs.order.settings.ORDER_STATES:
        states.append({
            "id": state[0],
            "name": state[1],
            "selected_filter": state_id == str(state[0]),
            "selected_order": order.state == state[0],
        })

    return render_to_string(template_name, RequestContext(request, {
        "current_order": order,
        "start": order_filters.get("start", ""),
        "end": order_filters.get("end", ""),
        "name": order_filters.get("name", ""),
        "states": states,
    }))


def order_filters_inline(request, order_id, template_name="manage/order/order_filters_inline.html"):
    """Renders the filters section within the order view.
    """
    order_filters = request.session.get("order-filters", {})
    order = lfs_get_object_or_404(Order, pk=order_id)

    states = []
    state_id = order_filters.get("state")
    for state in lfs.order.settings.ORDER_STATES:
        states.append({
            "id": state[0],
            "name": state[1],
            "selected_filter": state_id == str(state[0]),
            "selected_order": order.state == state[0],
        })

    return render_to_string(template_name, RequestContext(request, {
        "current_order": order,
        "start": order_filters.get("start", ""),
        "end": order_filters.get("end", ""),
        "name": order_filters.get("name", ""),
        "states": states,
    }))


def orders_filters_inline(request, template_name="manage/order/orders_filters_inline.html"):
    """Displays the order filter on top of the order overview view.
    """
    order_filters = request.session.get("order-filters", {})
    orders = _get_filtered_orders(order_filters)

    page = request.REQUEST.get("page", 1)
    paginator = Paginator(orders, 20)
    page = paginator.page(page)

    states = []
    state_id = order_filters.get("state")
    for state in lfs.order.settings.ORDER_STATES:
        states.append({
            "id": state[0],
            "name": state[1],
            "selected": state_id == str(state[0]),
        })

    result = render_to_string(template_name, RequestContext(request, {
        "paginator": paginator,
        "page": page,
        "states": states,
        "start": order_filters.get("start", ""),
        "end": order_filters.get("end", ""),
        "name": order_filters.get("name", ""),
    }))

    return result


def selectable_orders_inline(request, order_id, template_name="manage/order/selectable_orders_inline.html"):
    """Displays the selectable orders for the order view. (Used to switch
    quickly from one order to another.)
    """
    order = lfs_get_object_or_404(Order, pk=order_id)

    order_filters = request.session.get("order-filters", {})
    orders = _get_filtered_orders(order_filters)

    paginator = Paginator(orders, 20)

    try:
        page = int(request.REQUEST.get("page", 1))
    except TypeError:
        page = 1
    page = paginator.page(page)

    return render_to_string(template_name, RequestContext(request, {
        "current_order": order,
        "orders": orders,
        "paginator": paginator,
        "page": page,
    }))


<<<<<<< HEAD
# Actions
=======
>>>>>>> 5bfa41d2
@permission_required("core.manage_shop", login_url="/login/")
def set_order_filters(request):
    """Sets order filters given by passed request.
    """
    order_filters = request.session.get("order-filters", {})

    if request.POST.get("name", "") != "":
        order_filters["name"] = request.POST.get("name")
    else:
        if order_filters.get("name"):
            del order_filters["name"]

    if request.POST.get("start", "") != "":
        order_filters["start"] = request.POST.get("start")
    else:
        if order_filters.get("start"):
            del order_filters["start"]

    if request.POST.get("end", "") != "":
        order_filters["end"] = request.POST.get("end")
    else:
        if order_filters.get("end"):
            del order_filters["end"]

    if request.POST.get("state", "") != "":
        order_filters["state"] = request.POST.get("state")
    else:
        if order_filters.get("state"):
            del order_filters["state"]

    request.session["order-filters"] = order_filters

    if request.REQUEST.get("came-from") == "order":
        order_id = request.REQUEST.get("order-id")
        html = (
            ("#selectable-orders", selectable_orders_inline(request, order_id)),
            ("#order-inline", order_inline(request, order_id=order_id)),
        )
    else:
        html = (("#orders-inline", orders_inline(request)),)

    msg = _(u"Filters has been set")

    result = simplejson.dumps({
        "html": html,
        "message": msg,
    }, cls=LazyEncoder)

    return HttpResponse(result)


@permission_required("core.manage_shop", login_url="/login/")
def set_order_filters_date(request):
    """Sets the date filter by given short cut link
    """
    order_filters = request.session.get("order-filters", {})

    start = datetime.now() - timedelta(int(request.REQUEST.get("start")))
    end = datetime.now() - timedelta(int(request.REQUEST.get("end")))

    order_filters["start"] = start.strftime("%Y-%m-%d")
    order_filters["end"] = end.strftime("%Y-%m-%d")
    request.session["order-filters"] = order_filters

    if request.REQUEST.get("came-from") == "order":
        order_id = request.REQUEST.get("order-id")
        html = (
            ("#selectable-orders", selectable_orders_inline(request, order_id)),
            ("#order-inline", order_inline(request, order_id)),
            ("#order-filters-inline", order_filters_inline(request, order_id)),
        )
    else:
        html = (
            ("#orders-inline", orders_inline(request)),
            ("#orders-filters-inline", orders_filters_inline(request)),
        )

    msg = _(u"Filters has been set")

    result = simplejson.dumps({
        "html": html,
        "message": msg,
    }, cls=LazyEncoder)

    return HttpResponse(result)


@permission_required("core.manage_shop", login_url="/login/")
def reset_order_filters(request):
    """resets order filter.
    """
    if "order-filters" in request.session:
        del request.session["order-filters"]

    if request.REQUEST.get("came-from") == "order":
        order_id = request.REQUEST.get("order-id")
        html = (
            ("#selectable-orders", selectable_orders_inline(request, order_id)),
            ("#order-inline", order_inline(request, order_id=order_id)),
            ("#order-filters-inline", order_filters_inline(request, order_id=order_id)),
        )
    else:
        html = (
            ("#orders-inline", orders_inline(request)),
            ("#orders-filters-inline", orders_filters_inline(request)),
        )

    msg = _(u"Filters has been reset")

    result = simplejson.dumps({
        "html": html,
        "message": msg,
    }, cls=LazyEncoder)

    return HttpResponse(result)


@permission_required("core.manage_shop", login_url="/login/")
def set_selectable_orders_page(request):
    """Sets the page of selectable orders.
    """
    order_id = request.GET.get("order-id", 1)
    html = (
        ("#selectable-orders", selectable_orders_inline(request, order_id)),
    )

    result = simplejson.dumps({
        "html": html,
    }, cls=LazyEncoder)

    return HttpResponse(result)


@permission_required("core.manage_shop", login_url="/login/")
def set_orders_page(request):
    """Sets the page of selectable orders.
    """
    order_id = request.GET.get("order-id", 1)

    html = (
        ("#orders-inline", orders_inline(request)),
        ("#orders-filters-inline", orders_filters_inline(request)),
    )

    result = simplejson.dumps({
        "html": html,
    }, cls=LazyEncoder)

    return HttpResponse(result)


<<<<<<< HEAD
@require_POST
=======
# Actions
>>>>>>> 5bfa41d2
@permission_required("core.manage_shop", login_url="/login/")
@require_POST
def delete_order(request, order_id):
    """Deletes order with provided order id.
    """
    order = lfs_get_object_or_404(Order, pk=order_id)
    order.delete()

    try:
        order = Order.objects.all()[0]
        url = reverse("lfs_manage_order", kwargs={"order_id": order.id})
    except IndexError:
        url = reverse("lfs_manage_orders")

    return HttpResponseRedirect(url)


@permission_required("core.manage_shop", login_url="/login/")
def send_order(request, order_id):
    """Sends order with passed order id to the customer of this order.
    """
    order = lfs_get_object_or_404(Order, pk=order_id)
    mail_utils.send_order_received_mail(order)

    return lfs.core.utils.set_message_cookie(
        url=reverse("lfs_manage_order", kwargs={"order_id": order.id}),
        msg=_(u"Order has been sent."),
    )


<<<<<<< HEAD
@require_POST
=======
>>>>>>> 5bfa41d2
@permission_required("core.manage_shop", login_url="/login/")
def change_order_state(request):
    """Changes the state of an order, given by request post variables.
    """
    order_id = request.POST.get("order-id")
    state_id = request.POST.get("new-state")
    order = get_object_or_404(Order, pk=order_id)

    try:
        order.state = int(state_id)
    except ValueError:
        pass
    else:
        order.state_modified = datetime.now()
        order.save()

    if order.state == lfs.order.settings.SENT:
        lfs.core.signals.order_sent.send({"order": order, "request": request})
    if order.state == lfs.order.settings.PAID:
        lfs.core.signals.order_paid.send({"order": order, "request": request})

    msg = _(u"State has been changed")

    html = (
        ("#selectable-orders", selectable_orders_inline(request, order_id)),
        ("#order-inline", order_inline(request, order_id)),
    )

    result = simplejson.dumps({
        "html": html,
        "message": msg,
    }, cls=LazyEncoder)

    return HttpResponse(result)


def _get_filtered_orders(order_filters):
    """
    """
    orders = Order.objects.all()

    # name
    name = order_filters.get("name", "")
    if name != "":
        f = Q(customer_lastname__icontains=name)
        f |= Q(customer_firstname__icontains=name)
        orders = orders.filter(f)

    # state
    state_id = order_filters.get("state")
    if state_id is not None:
        orders = orders.filter(state=state_id)

    # start
    start = order_filters.get("start", "")
    if start != "":
        s = lfs.core.utils.get_start_day(start)
    else:
        s = datetime.min

    # end
    end = order_filters.get("end", "")
    if end != "":
        e = lfs.core.utils.get_end_day(end)
    else:
        e = datetime.max

    orders = orders.filter(created__range=(s, e))

    return orders<|MERGE_RESOLUTION|>--- conflicted
+++ resolved
@@ -78,13 +78,9 @@
     }))
 
 
-<<<<<<< HEAD
 # Parts
+@permission_required("core.manage_shop", login_url="/login/")
 def orders_inline(request, template_name="manage/order/orders_inline.html"):
-=======
-@permission_required("core.manage_shop", login_url="/login/")
-def orders_inline(request, as_string=False, template_name="manage/order/orders_inline.html"):
->>>>>>> 5bfa41d2
     """Displays the orders. This is factored out in order to reload it via
     ajax request when the filter is changed..
     """
@@ -206,10 +202,7 @@
     }))
 
 
-<<<<<<< HEAD
 # Actions
-=======
->>>>>>> 5bfa41d2
 @permission_required("core.manage_shop", login_url="/login/")
 def set_order_filters(request):
     """Sets order filters given by passed request.
@@ -361,11 +354,6 @@
     return HttpResponse(result)
 
 
-<<<<<<< HEAD
-@require_POST
-=======
-# Actions
->>>>>>> 5bfa41d2
 @permission_required("core.manage_shop", login_url="/login/")
 @require_POST
 def delete_order(request, order_id):
@@ -396,11 +384,8 @@
     )
 
 
-<<<<<<< HEAD
+@permission_required("core.manage_shop", login_url="/login/")
 @require_POST
-=======
->>>>>>> 5bfa41d2
-@permission_required("core.manage_shop", login_url="/login/")
 def change_order_state(request):
     """Changes the state of an order, given by request post variables.
     """
