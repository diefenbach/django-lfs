--- conflicted
+++ resolved
@@ -130,11 +130,7 @@
         except ContentType.DoesNotExist:
             pass
 
-<<<<<<< HEAD
-@require_POST
-=======
-
->>>>>>> 5bfa41d2
+
 @permission_required("core.manage_shop", login_url="/login/")
 @require_POST
 def delete_portlet(request, portletassignment_id):
@@ -199,6 +195,7 @@
         }))
 
 
+@permission_required("core.manage_shop", login_url="/login/")
 def move_portlet(request, portletassignment_id):
     """
     Moves a portlet up/down within a slot.
