--- conflicted
+++ resolved
@@ -86,7 +86,7 @@
             ct = ContentType.objects.filter(model=portlet_type.lower())[0]
             mc = ct.model_class()
             form = mc().form(prefix="portlet", data=request.POST)
-<<<<<<< HEAD
+
             if form.is_valid():
                 portlet = form.save()
 
@@ -113,24 +113,6 @@
                     "message": _(u"Please correct errors and try again.")},
                     cls=LazyEncoder
                 )
-=======
-            portlet = form.save()
-
-            slot_id = request.POST.get("slot")
-            pa = PortletAssignment.objects.create(
-                slot_id=slot_id, content=obj, portlet=portlet, position=1000)
-
-            update_portlet_positions(pa)
-
-            html = [["#portlets", portlets_inline(request, obj)]]
-
-            result = json.dumps({
-                "html": html,
-                "close-dialog": True,
-                "message": _(u"Portlet has been added.")},
-                cls=LazyEncoder
-            )
->>>>>>> 0456c40a
             return HttpResponse(result, content_type='application/json')
 
         except ContentType.DoesNotExist:
@@ -188,7 +170,7 @@
     if request.method == "POST":
         form = pa.portlet.form(prefix="portlet", data=request.POST)
         if form.is_valid():
-            portlet = form.save()
+            form.save()
 
             # Save the rest
             pa.slot_id = request.POST.get("slot")
@@ -196,7 +178,6 @@
 
             html = [["#portlets", portlets_inline(request, pa.content)]]
 
-<<<<<<< HEAD
             result = json.dumps({
                 "html": html,
                 "close-dialog": True,
@@ -212,14 +193,6 @@
                 "message": _(u"Please correct errors and try again.")},
                 cls=LazyEncoder
             )
-=======
-        result = json.dumps({
-            "html": html,
-            "close-dialog": True,
-            "message": _(u"Portlet has been saved.")},
-            cls=LazyEncoder
-        )
->>>>>>> 0456c40a
         return HttpResponse(result, content_type='application/json')
     else:
         slots = []
