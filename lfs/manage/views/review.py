--- conflicted
+++ resolved
@@ -50,13 +50,8 @@
     }))
 
 
-<<<<<<< HEAD
 # Parts
 def review_inline(request, review_id, template_name="manage/reviews/review_inline.html"):
-=======
-@permission_required("core.manage_shop", login_url="/login/")
-def review_inline(request, review_id, as_string=False, template_name="manage/reviews/review_inline.html"):
->>>>>>> 5bfa41d2
     """Displays review with provided review id.
     """
     review_filters = request.session.get("review-filters", {})
@@ -126,16 +121,7 @@
     }))
 
 
-<<<<<<< HEAD
 def selectable_reviews_inline(request, review_id, template_name="manage/reviews/selectable_reviews_inline.html"):
-=======
-        return HttpResponse(result)
-
-
-@permission_required("core.manage_shop", login_url="/login/")
-def selectable_reviews_inline(request, review_id=0, as_string=False,
-    template_name="manage/reviews/selectable_reviews_inline.html"):
->>>>>>> 5bfa41d2
     """Display selectable reviews.
     """
     review_filters = request.session.get("review-filters", {})
@@ -313,14 +299,9 @@
 
     return lfs.core.utils.set_message_cookie(url, _(u"Review has been deleted."))
 
-<<<<<<< HEAD
 
 @permission_required("core.manage_shop", login_url="/login/")
 def set_review_state(request, review_id):
-=======
-@permission_required("core.manage_shop", login_url="/login/")
-def set_state(request, review_id):
->>>>>>> 5bfa41d2
     """Sets the state for given review.
     """
     try:
