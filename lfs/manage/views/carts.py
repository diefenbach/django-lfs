--- conflicted
+++ resolved
@@ -32,7 +32,6 @@
 
 
 @permission_required("core.manage_shop", login_url="/login/")
-<<<<<<< HEAD
 def cart_view(request, cart_id, template_name="manage/cart/cart.html"):
     """Displays the cart with the passed cart id.
     """
@@ -76,10 +75,8 @@
     }))
 
 
+@permission_required("core.manage_shop", login_url="/login/")
 def carts_inline(request, template_name="manage/cart/carts_inline.html"):
-=======
-def carts_inline(request, as_string=False, template_name="manage/cart/carts_inline.html"):
->>>>>>> 5bfa41d2
     """Displays carts overview.
     """
     cart_filters = request.session.get("cart-filters", {})
@@ -127,12 +124,8 @@
     }))
 
 
-<<<<<<< HEAD
+@permission_required("core.manage_shop", login_url="/login/")
 def cart_inline(request, cart_id, template_name="manage/cart/cart_inline.html"):
-=======
-@permission_required("core.manage_shop", login_url="/login/")
-def cart_inline(request, cart_id, as_string=False, template_name="manage/cart/cart_inline.html"):
->>>>>>> 5bfa41d2
     """Displays cart with provided cart id.
     """
     cart = lfs_get_object_or_404(Cart, pk=cart_id)
@@ -159,16 +152,9 @@
     }))
 
 
-<<<<<<< HEAD
+@permission_required("core.manage_shop", login_url="/login/")
 def selectable_carts_inline(request, cart_id, template_name="manage/cart/selectable_carts_inline.html"):
     """Displays selectable carts section within cart view.
-=======
-
-@permission_required("core.manage_shop", login_url="/login/")
-def selectable_carts_inline(request, cart_id=0, as_string=False,
-    template_name="manage/cart/selectable_carts_inline.html"):
-    """Display selectable carts.
->>>>>>> 5bfa41d2
     """
     cart_filters = request.session.get("cart-filters", {})
     carts = _get_filtered_carts(cart_filters)
