--- conflicted
+++ resolved
@@ -100,7 +100,6 @@
     }))
 
 
-<<<<<<< HEAD
 def default_values_tab(request, shop, form, template_name="manage/shop/default_values_tab.html"):
     """Renders the default value tab of the shop.
     """
@@ -120,8 +119,8 @@
 
 
 # Actions
-@require_POST
-@permission_required("core.manage_shop", login_url="/login/")
+@permission_required("core.manage_shop", login_url="/login/")
+@require_POST
 def save_data_tab(request):
     """Saves the data tab of the default shop.
     """
@@ -148,13 +147,9 @@
     return HttpResponse(result)
 
 
-@require_POST
-@permission_required("core.manage_shop", login_url="/login/")
+@permission_required("core.manage_shop", login_url="/login/")
+@require_POST
 def save_default_values_tab(request):
-=======
-@permission_required("core.manage_shop", login_url="/login/")
-def save_default_values(request):
->>>>>>> 5bfa41d2
     """Saves the default value part
     """
     shop = lfs_get_object_or_404(Shop, pk=1)
@@ -175,8 +170,8 @@
     return HttpResponse(result)
 
 
-@require_POST
-@permission_required("core.manage_shop", login_url="/login/")
+@permission_required("core.manage_shop", login_url="/login/")
+@require_POST
 def save_seo_tab(request):
     """Saves the seo tab of the default shop.
     """
@@ -198,8 +193,8 @@
     return HttpResponse(result)
 
 
-@require_POST
-@permission_required("core.manage_shop", login_url="/login/")
+@permission_required("core.manage_shop", login_url="/login/")
+@require_POST
 def save_order_numbers_tab(request):
     """Saves the order number tab of the default shop.
     """
