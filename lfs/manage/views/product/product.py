--- conflicted
+++ resolved
@@ -276,21 +276,13 @@
 
 @permission_required("core.manage_shop", login_url="/login/")
 def pages_inline(request, page, paginator, product_id, template_name="manage/product/pages_inline.html"):
-<<<<<<< HEAD
-    """Displays the page navigation.
-=======
     """
     Displays the page navigation.
->>>>>>> e4ca515b
     """
     return render_to_string(template_name, RequestContext(request, {
         "page": page,
         "paginator": paginator,
-<<<<<<< HEAD
-        "product_id" : product_id,
-=======
         "product_id": product_id,
->>>>>>> e4ca515b
     }))
 
 
@@ -603,11 +595,8 @@
 @permission_required("core.manage_shop", login_url="/login/")
 def set_products_page(request):
     """
-<<<<<<< HEAD
-=======
     Sets the displayed product page.
     """
->>>>>>> e4ca515b
     product_id = request.GET.get("product-id")
     products = _get_filtered_products_for_product_view(request)
     paginator = Paginator(products, 20)
