# lfs imports
import lfs.discounts.utils
import lfs.voucher.utils
from lfs.cart import utils as cart_utils
from lfs.core.signals import order_submitted
from lfs.customer import utils as customer_utils
from lfs.order.models import Order
from lfs.order.models import OrderItem
from lfs.order.models import OrderItemPropertyValue
from lfs.payment import utils as payment_utils
from lfs.shipping import utils as shipping_utils
from lfs.voucher.models import Voucher

def add_order(request):
    """Adds an order based on current cart for the current customer.

    It assumes that the customer is prepared with all needed information. This
    is within the responsibility of the checkout form.
    """
    customer = customer_utils.get_customer(request)
    order = None

    invoice_address = customer.selected_invoice_address
    if customer.selected_shipping_address:
        shipping_address = customer.selected_shipping_address
    else:
        shipping_address = customer.selected_invoice_address

    cart = cart_utils.get_cart(request)
    if cart is None:
        return order
    cart_costs = cart_utils.get_cart_costs(request, cart, total=False)

    shipping_method = shipping_utils.get_selected_shipping_method(request)
    shipping_costs = shipping_utils.get_shipping_costs(request, shipping_method)

    payment_method = payment_utils.get_selected_payment_method(request)
    payment_costs = payment_utils.get_payment_costs(request, payment_method)

    # Set email dependend on login state. An anonymous customer doesn't  have a
    # django user account, so we set the name of the invoice address to the
    # customer name.

    # Note: After this has been processed the order's customer email has an
    # email in any case. That means you can use it to send emails to the
    # customer.
    if request.user.is_authenticated():
        user = request.user
        customer_email = user.email
    else:
        user = None
        customer_email = invoice_address.email

    # Calculate the totals
    price = cart_costs["price"] + shipping_costs["price"] + payment_costs["price"]
    tax = cart_costs["tax"] + shipping_costs["tax"] + payment_costs["tax"]

    # Discounts
    discounts = lfs.discounts.utils.get_valid_discounts(request)
    for discount in discounts:
        price = price - discount["price"]
        tax = tax - discount["tax"]

    # Add voucher if one exists
    try:
        voucher_number = lfs.voucher.utils.get_current_voucher_number(request)
        voucher = Voucher.objects.get(number=voucher_number)
    except Voucher.DoesNotExist:
        voucher = None
    else:
        is_voucher_effective, voucher_message = voucher.is_effective(cart)
        if is_voucher_effective:
            voucher_number = voucher.number
            voucher_price = voucher.get_price_gross(cart)
            voucher_tax = voucher.get_tax(cart)

            price -= voucher_price
            tax -= voucher_tax
        else:
            voucher = None

    order = Order.objects.create(
        user = user,
        session = request.session.session_key,
        price = price,
        tax = tax,

        customer_firstname = invoice_address.firstname,
        customer_lastname = invoice_address.lastname,
        customer_email = customer_email,

        shipping_method = shipping_method,
        shipping_price = shipping_costs["price"],
        shipping_tax = shipping_costs["tax"],
        payment_method = payment_method,
        payment_price = payment_costs["price"],
        payment_tax = payment_costs["tax"],

        invoice_firstname = invoice_address.firstname,
        invoice_lastname = invoice_address.lastname,
        invoice_company_name = invoice_address.company_name,
        invoice_street = invoice_address.street,
        invoice_zip_code = invoice_address.zip_code,
        invoice_city = invoice_address.city,
        invoice_country = invoice_address.country,
        invoice_phone = invoice_address.phone,

        shipping_firstname = shipping_address.firstname,
        shipping_lastname = shipping_address.lastname,
        shipping_company_name = shipping_address.company_name,
        shipping_street = shipping_address.street,
        shipping_zip_code = shipping_address.zip_code,
        shipping_city = shipping_address.city,
        shipping_country = shipping_address.country,
        shipping_phone = shipping_address.phone,

        message = request.POST.get("message", ""),
    )

    if voucher:
        voucher.mark_as_used()
        order.voucher_number = voucher_number
        order.voucher_price = voucher_price
        order.voucher_tax = voucher_tax
        order.save()

    # Copy bank account if one exists
    if customer.selected_bank_account:
        bank_account = customer.selected_bank_account
        order.account_number = bank_account.account_number
        order.bank_identification_code = bank_account.bank_identification_code
        order.bank_name = bank_account.bank_name
        order.depositor = bank_account.depositor

    order.save()

    # Copy cart items
    for cart_item in cart.cartitem_set.all():
        order_item = OrderItem.objects.create(
            order=order,

            price_net = cart_item.get_price_net(),
            price_gross = cart_item.get_price_gross(),
            tax = cart_item.get_tax(),

            product = cart_item.product,
            product_sku = cart_item.product.sku,
            product_name = cart_item.product.get_name(),
            product_amount=cart_item.amount,
            product_price_net = cart_item.product.get_price_net(),
            product_price_gross = cart_item.product.get_price_gross(),
            product_tax = cart_item.product.get_tax(),
        )

        cart_item.product.decrease_stock_amount(cart_item.amount)

<<<<<<< HEAD
        # Copy properties to order
        if cart_item.product.is_configurable_product():
            for cpv in cart_item.properties.all():
                OrderItemPropertyValue.objects.create(
                    order_item=order_item, property=cpv.property, value=cpv.value)
=======
    for discount in discounts:
        OrderItem.objects.create(
            order=order,

            price_net = discount["price"] - discount["tax"],
            price_gross = discount["price"],
            tax = discount["tax"],

            product_sku = discount["sku"],
            product_name = discount["name"],
            product_amount= 1,
            product_price_net = discount["price"] - discount["tax"],
            product_price_gross = discount["price"],
            product_tax = discount["tax"],
        )
>>>>>>> 2cd3f8a8

    cart.delete()
    order_submitted.send({"order" : order, "request" : request})

    # Note: Save order for later use in thank you page. The order will be
    # removed from the session if the thank you page has been called.
    request.session["order"] = order

    return order<|MERGE_RESOLUTION|>--- conflicted
+++ resolved
@@ -154,17 +154,15 @@
 
         cart_item.product.decrease_stock_amount(cart_item.amount)
 
-<<<<<<< HEAD
         # Copy properties to order
         if cart_item.product.is_configurable_product():
             for cpv in cart_item.properties.all():
                 OrderItemPropertyValue.objects.create(
                     order_item=order_item, property=cpv.property, value=cpv.value)
-=======
+
     for discount in discounts:
         OrderItem.objects.create(
             order=order,
-
             price_net = discount["price"] - discount["tax"],
             price_gross = discount["price"],
             tax = discount["tax"],
@@ -176,7 +174,6 @@
             product_price_gross = discount["price"],
             product_tax = discount["tax"],
         )
->>>>>>> 2cd3f8a8
 
     cart.delete()
     order_submitted.send({"order" : order, "request" : request})
