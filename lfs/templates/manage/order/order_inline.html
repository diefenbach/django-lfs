{% load i18n %}
{% load i18n lfs_tags %}
<form action="{% url lfs_set_order_filter %}"
      method="post">

    <input type="hidden" name="came-from" value="order" />
    <input type="hidden" name="order-id" value="{{ current_order.id }}" />

    <table class="filters">
        <tr>
            <td></td>
            <td class="discreet">{% trans "Start" %}</td>
            <td class="discreet">{% trans "End" %}</td>
            <td class="discreet">{% trans "Name" %}</td>
            <td class="discreet">{% trans "State" %}</td>
        </tr>
        <tr>
            <td>
                <a href="{% url lfs_set_order_filters_date %}?came-from=order&amp;order-id={{ current_order.id }}&amp;start=0&amp;end=0"
                   class="ajax-link">T</a>
                <a href="{% url lfs_set_order_filters_date %}?came-from=order&amp;order-id={{ current_order.id }}&amp;start=1&amp;end=1"
                   class="ajax-link">Y</a>
                <a href="{% url lfs_set_order_filters_date %}?came-from=order&amp;order-id={{ current_order.id }}&amp;start=7&amp;end=0"
                   class="ajax-link">W</a>
            </td>
            <td>

                <input type="text"
                       name="start"
                       value="{{ start }}">
            </td>
            <td>

                <input type="text"
                       name="end"
                       value="{{ end }}">
            </td>
            <td>
                <input type="text"
                       name="name"
                       value="{{ name }}">
            </td>
            <td>
                <select id="states-filter"
                        class="ajax-change"
                        name="state">
                    <option value="">{% trans "All" %}</option>
                    {% for state in states %}
                        <option value="{{ state.id }}"
                                {% if state.selected_filter %}selected="selected"{% endif %}>
                            {{ state.name }}
                        </option>
                    {% endfor %}
                </select>

                <input type="submit"
                       class="ajax-save-button-2" />

                <a href="{% url lfs_reset_order_filters %}?came-from=order;order-id={{ current_order.id }}"
                   class="ajax-link reset">&nbsp;</a>
            </td>
        </tr>
    </table>
</form>

<div class="site-actions">

    <a class="overview"
       href="{% url lfs_orders %}">
       {% trans 'Overview' %}</a>

    <a class="delete confirmation-link"
       data="{% trans 'Delete?' %}"
       href="{% url lfs_delete_order current_order.id %}">
       {% trans 'Delete order' %}</a>

    <a class="send confirmation-link"
       data="{% trans 'Resend?' %}"
       href="{% url lfs_send_order current_order.id %}">
       {% trans 'Resend order' %}
    </a>
    
    <label>{% trans "State" %}: </label>
    <form action="{% url lfs_change_order_state %}"
          method="post"
          class="inline">
        <select id="states-filter"
                name="new-state">
            <option value="">{% trans "All" %}</option>
            {% for state in states %}
                <option value="{{ state.id }}"
                        {% if state.selected_order %}selected="selected"{% endif %}>
                    {{ state.name }}
                </option>
            {% endfor %}
        </select>
        
        <input type="hidden" 
               name="order-id"
               value="{{ current_order.id }}">
        <input type="submit"
               class="ajax-save-button-2"
               value='{% trans "Change" %}'>
    </form>

</div>
<table class="lfs-manage-table">
    <tr>
        <th colspan="4">
            {% trans 'General' %}
        </th>
    </tr>
    <tr>
        <td width="25%"
   class="label">
            {% trans 'Customer name' %}:
        </td>
        <td width="25%">
            {{ current_order.customer_firstname }} {{ current_order.customer_lastname }}
        </td>
        <td width="25%"
            class="label">
            {% trans 'Date' %}:
        </td>
        <td width="25%">
            {{ current_order.created|date:_("DATETIME_FORMAT") }}
        </td>
    </tr>
    <tr>
        <td class="label">
            {% trans 'E-mail' %}:
        </td>
        <td>
            <a href="mailto:{{ current_order.customer_email }}">
                {{ current_order.customer_email }}
            </a>
        </td>
        <td class="label">
            {% trans 'State' %}:
        </td>
        <td>
            {{ current_order.get_state_display }} {% if current_order.state_modified %}({{ current_order.state_modified|date:_("DATETIME_FORMAT") }}){% endif %}
        </td>
    </tr>
    <tr>
        <td class="label">
            {% trans 'Phone' %}:
        </td>
        <td>
            {{ current_order.shipping_phone }}
        </td>
        <td class="label">
            {% trans 'Total' %}:
        </td>
        <td>
            {{ current_order.price|currency }}
        </td>
    </tr>

</table>
<table class="lfs-manage-table">
    <tr>
        <th width="25%">
            {% trans 'Shipping address' %}
        </th>
        <th width="25%">
            {% trans 'Invoice address' %}
        </th>
        <th width="25%">
            {% trans 'Shipping method' %}
        </th>
        <th width="25%">
            {% trans 'Payment method' %}
        </th>
    </tr>
    <tr>
        <td>
            <div>
                {{ current_order.shipping_firstname }} {{ current_order.shipping_lastname }}
            </div>
            <div>
                {{ current_order.shipping_company_name }}
            </div>
            <div>
<<<<<<< HEAD
                {{current_order.shipping_line1}}
            </div>
            <div>
                {{current_order.shipping_line2}}
            </div>
            <div>
                {{current_order.shipping_city}}
            </div>
            <div>
                {{current_order.shipping_state}}
            </div>
            <div>
                {{current_order.shipping_code}}
=======
                {{ current_order.shipping_street }}
            </div>
            <div>
                {{ current_order.shipping_zip_code }} {{ current_order.shipping_city }}
>>>>>>> 21090bf7
            </div>
            <div>
                {{ current_order.shipping_country }}
            </div>
            <div>
                {{ current_order.shipping_phone }}
            </div>
        </td>
        <td>
            <div>
                {{ current_order.invoice_firstname }} {{ current_order.invoice_lastname }}
            </div>
            <div>
<<<<<<< HEAD
                {{current_order.invoice_line1}}
            </div>
            <div>
                {{current_order.invoice_line2}}
            </div>
            <div>
                {{current_order.invoice_city}}
            </div>
            <div>
                {{current_order.invoice_state}}
            </div>
            <div>
                {{current_order.invoice_code}}
=======
                {{ current_order.invoice_company_name }}
            </div>
            <div>
                {{ current_order.invoice_street }}
            </div>
            <div>
                {{ current_order.invoice_zip_code }} {{ current_order.invoice_city }}
>>>>>>> 21090bf7
            </div>
            <div>
                {{ current_order.invoice_country }}
            </div>
            <div>
                {{ current_order.invoice_phone }}
            </div>
        </td>
        <td>
            <div>
                {{ current_order.shipping_method }}
            </div>
        </td>
        <td>
            <div>
                {{ current_order.payment_method.name }}
            </div>
            {% ifequal current_order.payment_method.id 1 %}
                <div>
                    {{ current_order.account_number }}
                </div>
                <div>
                    {{ current_order.bank_identification_code }}
                </div>
                <div>
                    {{ current_order.bank_name }}
                </div>
                <div>
                    {{ current_order.depositor }}
                </div>
            {% endifequal %}
        </td>
    </tr>
</table>

<table class="lfs-manage-table">
    <tr>
        <th width="200px">
            {% trans 'SKU' %}
        </th>
        <th>
            {% trans 'Name' %}
        </th>
        <th width="80px"
            class="number">
            {% trans 'Amount' %}
        </th>
        <th width="150px"
            class="number">
            {% trans 'Price' %}
        </th>
        <th width="150px"
            class="number">
            {% trans 'Included VAT' %}
        </th>
        <th width="150px"
            class="number">
            {% trans 'Total' %}
        </th>
    </tr>
    {% for item in current_order.items.all %}
        <tr>
            <td>
               {{ item.product_sku }}
            </td>
            <td>
               {{ item.product_name }}
                {% for property in item.product.get_displayed_properties %}
                    <div>
                        {{ property.name }} : {{ property.value }} {{ property.unit|safe }}
                    </div>
                {% endfor %}
                
                {% if item.product.is_configurable_product %}
                    {% for property in item.get_properties %}
                        <div>
                            {{ property.name }} : {{ property.value }} {{ property.unit|safe }} ({{ property.price|currency }})
                        </div>
                    {% endfor %}
                {% endif %}
            </td>
            <td class="number">
               {{ item.product_amount }} {{ item.product.price_unit }}
                {% if item.product.active_packing_unit %} 
                    <span class="packing-unit">
                        ({{ item|packages }} {{ item.product.packing_unit_unit }})
                    </span>
                {% endif %}
               
            </td>
            <td class="number">
               {{ item.product_price_gross|currency }}{% if item.product.price_unit %} / {{ item.product.price_unit }}{% endif %}
            </td>
            <td class="number">
               ({{ item.product_tax|currency }})
            </td>
            <td class="number">
               {{ item.price_gross|currency }}
            </td>
        </tr>
    {% endfor %}
    {% if current_order.voucher_number %}
        <tr>
            <td></td>
            <td>
                {% trans 'Voucher' %} ({{ current_order.voucher_number }})
            </td>
            <td class="number">
                1
            </td>
            <td class="number">
                - {{ current_order.voucher_price|currency }}
            </td>
            <td></td>
            <td class="number">
                - {{ current_order.voucher_price|currency }}
            </td>
        </tr>        
    {% endif %}
    <tr>
        <td></td>
        <td>
            {% trans 'Shipping' %} ({{ current_order.shipping_method }})
        </td>
        <td class="number">
            1
        </td>
        <td class="number">
            {{ current_order.shipping_price|currency }}
        </td>
        <td></td>
        <td class="number">
            {{ current_order.shipping_price|currency }}
        </td>
    </tr>
    <tr>
        <td></td>
        <td>
            {% trans 'Payment' %} ({{ current_order.payment_method }})
        </td>
        <td class="number">
            1
        </td>
        <td class="number">
            {{ current_order.payment_price|currency }}
        </td>
        <td></td>
        <td class="number">
            {{ current_order.payment_price|currency }}
        </td>
    </tr>
    <tr class="total">
        <td colspan="6"
            class="number total">
            {{ current_order.price|currency }}
        </td>
    </tr>
    <tr>
        <td colspan="6"
            class="number tax">
            <span class="total-label">{% trans 'Inclusive VAT' %}:</span>
            {{ current_order.tax|currency }}
        </td>
    </tr>
</table>
{% if current_order.message %}
    <table class="lfs-manage-table">
        <tr>
            <th colspan="5">
                {% trans 'Message from the customer' %}
            </th>
        </tr>
        <tr>
            <td colspan="5">
                {{ current_order.message }}
            </td>
        </tr>
    </table>
{% endif %}
{% if current_order.paypalordertransaction_set.all %}
<table class="lfs-manage-table">
        <tr>
            <th colspan="5">
                {% trans 'Paypal Transaction ID' %}
            </th>
        </tr>
        {% for ppt in current_order.paypalordertransaction_set.all %}
        {% for ipn in ppt.ipn.all %}
        <tr>
            <td colspan="5">
                {{ ipn.txn_id }}
            </td>
        </tr>
        {% endfor %}
        {% endfor %}
    </table>

{% endif %}<|MERGE_RESOLUTION|>--- conflicted
+++ resolved
@@ -182,26 +182,19 @@
                 {{ current_order.shipping_company_name }}
             </div>
             <div>
-<<<<<<< HEAD
-                {{current_order.shipping_line1}}
-            </div>
-            <div>
-                {{current_order.shipping_line2}}
-            </div>
-            <div>
-                {{current_order.shipping_city}}
-            </div>
-            <div>
-                {{current_order.shipping_state}}
-            </div>
-            <div>
-                {{current_order.shipping_code}}
-=======
-                {{ current_order.shipping_street }}
-            </div>
-            <div>
-                {{ current_order.shipping_zip_code }} {{ current_order.shipping_city }}
->>>>>>> 21090bf7
+                {{ current_order.shipping_line1 }}
+            </div>
+            <div>
+                {{ current_order.shipping_line2 }}
+            </div>
+            <div>
+                {{ current_order.shipping_city }}
+            </div>
+            <div>
+                {{ current_order.shipping_state }}
+            </div>
+            <div>
+                {{ current_order.shipping_code }}
             </div>
             <div>
                 {{ current_order.shipping_country }}
@@ -215,29 +208,19 @@
                 {{ current_order.invoice_firstname }} {{ current_order.invoice_lastname }}
             </div>
             <div>
-<<<<<<< HEAD
-                {{current_order.invoice_line1}}
-            </div>
-            <div>
-                {{current_order.invoice_line2}}
-            </div>
-            <div>
-                {{current_order.invoice_city}}
-            </div>
-            <div>
-                {{current_order.invoice_state}}
-            </div>
-            <div>
-                {{current_order.invoice_code}}
-=======
-                {{ current_order.invoice_company_name }}
-            </div>
-            <div>
-                {{ current_order.invoice_street }}
-            </div>
-            <div>
-                {{ current_order.invoice_zip_code }} {{ current_order.invoice_city }}
->>>>>>> 21090bf7
+                {{ current_order.invoice_line1 }}
+            </div>
+            <div>
+                {{ current_order.invoice_line2 }}
+            </div>
+            <div>
+                {{ current_order.invoice_city }}
+            </div>
+            <div>
+                {{ current_order.invoice_state }}
+            </div>
+            <div>
+                {{ current_order.invoice_code }}
             </div>
             <div>
                 {{ current_order.invoice_country }}
