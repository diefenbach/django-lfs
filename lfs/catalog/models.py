# python imports
import re
import uuid

# # django imports
from django.contrib.contenttypes import generic
from django.contrib.contenttypes.models import ContentType
from django.core.exceptions import ObjectDoesNotExist
from django.core.cache import cache
from django.core.urlresolvers import reverse
from django.db import models
from django.utils.translation import ugettext_lazy as _
from django.conf import settings
from django.utils.importlib import import_module

# lfs imports
import lfs.catalog.utils
from lfs.core.fields.thumbs import ImageWithThumbsField
from lfs.core.managers import ActiveManager
from lfs.catalog.settings import ACTIVE_FOR_SALE_CHOICES, CONTENT_CATEGORIES
from lfs.catalog.settings import ACTIVE_FOR_SALE_STANDARD
from lfs.catalog.settings import ACTIVE_FOR_SALE_YES
from lfs.catalog.settings import PRODUCT_TYPE_CHOICES
from lfs.catalog.settings import CONFIGURABLE_PRODUCT
from lfs.catalog.settings import STANDARD_PRODUCT
from lfs.catalog.settings import VARIANT
from lfs.catalog.settings import PRODUCT_WITH_VARIANTS
from lfs.catalog.settings import CAT_CATEGORY_PATH
from lfs.catalog.settings import CATEGORY_TEMPLATES
from lfs.catalog.settings import CONTENT_PRODUCTS
from lfs.catalog.settings import LIST
from lfs.catalog.settings import DELIVERY_TIME_UNIT_CHOICES
from lfs.catalog.settings import DELIVERY_TIME_UNIT_SINGULAR
from lfs.catalog.settings import DELIVERY_TIME_UNIT_HOURS
from lfs.catalog.settings import DELIVERY_TIME_UNIT_DAYS
from lfs.catalog.settings import DELIVERY_TIME_UNIT_WEEKS
from lfs.catalog.settings import DELIVERY_TIME_UNIT_MONTHS
from lfs.catalog.settings import PROPERTY_FIELD_CHOICES
from lfs.catalog.settings import PROPERTY_NUMBER_FIELD
from lfs.catalog.settings import PROPERTY_SELECT_FIELD
from lfs.catalog.settings import PROPERTY_TEXT_FIELD
from lfs.catalog.settings import PROPERTY_STEP_TYPE_CHOICES
from lfs.catalog.settings import PROPERTY_STEP_TYPE_AUTOMATIC
from lfs.catalog.settings import PROPERTY_STEP_TYPE_MANUAL_STEPS
from lfs.catalog.settings import PROPERTY_STEP_TYPE_FIXED_STEP
from lfs.catalog.settings import PROPERTY_VALUE_TYPE_DEFAULT
from lfs.catalog.settings import PROPERTY_VALUE_TYPE_DISPLAY
from lfs.catalog.settings import PROPERTY_VALUE_TYPE_VARIANT
from lfs.catalog.settings import PRODUCT_TEMPLATES
from lfs.catalog.settings import THUMBNAIL_SIZES
from lfs.catalog.settings import VARIANTS_DISPLAY_TYPE_CHOICES
from lfs.tax.models import Tax
from lfs.supplier.models import Supplier
from lfs.manufacturer.models import Manufacturer
import lfs.core.settings as lfs_settings


def get_unique_id_str():
    return str(uuid.uuid4())


class Category(models.Model):
    """A category is used to browse through the shop products. A category can
    have one parent category and several child categories.

    Parameters:

        - name:
            The name of the category.

        - slug
            Part of the URL

        - parent
            Parent of the category. This is used to create a category tree. If
            it's None the category is a top level category.

        - show_all_products
           If True the category displays it's direct products as well as products
           of it's sub categories. If False only direct products will be
           displayed.

         - products
            The assigned products of the category.

         - short_description
            A short description of the category. This is used in overviews.

         - description
            The description of the category. This can be used in details views
            of the category.

        - image
            The image of the category.

        - position
            The position of the category within the shop resp. the parent
            category.

        - static_block
            A assigned static block to the category.

        - content
            decides which content will be displayed. At the moment this is either
            sub categories or products.

        - active_formats
            If True product_rows, product_cols and category_cols are taken from
            the category otherwise from the parent.

        - product_rows, product_cols, category_cols
            Format information for the category views

        - meta_title
            Meta title of the category (HTML title)

        - meta_keywords
            Meta keywords of the category

        - meta_description
           Meta description of the category

        - uid
           The unique id of the category

        - level
           The level of the category within the category hierachie, e.g. if it
           is a top level category the level is 1.

        - template
           Sets the template which renders the category view. If left to None, default template is used.

    """
    name = models.CharField(_(u"Name"), max_length=50)
    slug = models.SlugField(_(u"Slug"), unique=True)
    parent = models.ForeignKey("self", verbose_name=_(u"Parent"), blank=True, null=True)

    # If selected it shows products of the sub categories within the product
    # view. If not it shows only direct products of the category.
    show_all_products = models.BooleanField(_(u"Show all products"), default=True)

    products = models.ManyToManyField("Product", verbose_name=_(u"Products"), blank=True, related_name="categories")
    short_description = models.TextField(_(u"Short description"), blank=True)
    description = models.TextField(_(u"Description"), blank=True)
    image = ImageWithThumbsField(_(u"Image"), upload_to="images", blank=True, null=True, sizes=((60, 60), (100, 100), (200, 200), (400, 400)))
    position = models.IntegerField(_(u"Position"), default=1000)
    exclude_from_navigation = models.BooleanField(_(u"Exclude from navigation"), default=False)

    static_block = models.ForeignKey("StaticBlock", verbose_name=_(u"Static block"), blank=True, null=True, related_name="categories")
    template = models.PositiveSmallIntegerField(_(u"Category template"), max_length=400, blank=True, null=True, choices=CATEGORY_TEMPLATES)
    active_formats = models.BooleanField(_(u"Active formats"), default=False)

    product_rows = models.IntegerField(_(u"Product rows"), default=3)
    product_cols = models.IntegerField(_(u"Product cols"), default=3)
    category_cols = models.IntegerField(_(u"Category cols"), default=3)

    meta_title = models.CharField(_(u"Meta title"), max_length=100, default="<name>")
    meta_keywords = models.TextField(_(u"Meta keywords"), blank=True)
    meta_description = models.TextField(_(u"Meta description"), blank=True)

    level = models.PositiveSmallIntegerField(default=1)
    uid = models.CharField(max_length=50, editable=False, unique=True, default=get_unique_id_str)

    class Meta:
        ordering = ("position", )
        verbose_name_plural = 'Categories'

    def __unicode__(self):
        return "%s (%s)" % (self.name, self.slug)

    def get_absolute_url(self):
        """Returns the absolute_url.
        """
        return ("lfs.catalog.views.category_view", (), {"slug": self.slug})
    get_absolute_url = models.permalink(get_absolute_url)

    @property
    def content_type(self):
        """Returns the content type of the category as lower string.
        """
        return u"category"

    def get_all_children(self):
        """Returns all child categories of the category.
        """
        def _get_all_children(category, children):
            for category in Category.objects.filter(parent=category.id):
                children.append(category)
                _get_all_children(category, children)

        cache_key = "%s-category-all-children-%s" % (settings.CACHE_MIDDLEWARE_KEY_PREFIX, self.id)
        children = cache.get(cache_key)
        if children is not None:
            return children

        children = []
        for category in Category.objects.filter(parent=self.id):
            children.append(category)
            _get_all_children(category, children)

        cache.set(cache_key, children)
        return children

    def get_children(self):
        """Returns the first level child categories.
        """
        cache_key = "%s-category-children-%s" % (settings.CACHE_MIDDLEWARE_KEY_PREFIX, self.id)

        categories = cache.get(cache_key)
        if categories is not None:
            return categories

        categories = Category.objects.filter(parent=self.id)
        cache.set(cache_key, categories)

        return categories

    def get_format_info(self):
        """Returns format information.
        """
        if self.active_formats == True:
            return {
                "product_cols": self.product_cols,
                "product_rows": self.product_rows,
                "category_cols": self.category_cols,
            }
        else:
            if self.parent is None:
                try:
                    # TODO: Use cache here. Maybe we need a lfs_get_object,
                    # which raise a ObjectDoesNotExist if the object does not
                    # exist
                    from lfs.core.models import Shop
                    shop = Shop.objects.get(pk=1)
                except ObjectDoesNotExist:
                    return {
                        "product_cols": 3,
                        "product_rows": 3,
                        "category_cols": 3,
                    }
                else:
                    return {
                        "product_cols": shop.product_cols,
                        "product_rows": shop.product_rows,
                        "category_cols": shop.category_cols,
                    }
            else:
                return self.parent.get_format_info()

    def get_meta_title(self):
        """Returns the meta keywords of the catgory.
        """
        mt = self.meta_title.replace("<name>", self.name)
        return mt

    def get_meta_keywords(self):
        """Returns the meta keywords of the catgory.
        """
        mk = self.meta_keywords.replace("<name>", self.name)
        mk = mk.replace("<short-description>", self.short_description)
        return mk

    def get_meta_description(self):
        """Returns the meta description of the product.
        """
        md = self.meta_description.replace("<name>", self.name)
        md = md.replace("<short-description>", self.short_description)
        return md

    def get_image(self):
        """Returns the image of the category if it has none it inherits that
        from the parent category.
        """
        if self.image:
            return self.image
        else:
            if self.parent:
                return self.parent.get_image()

        return None

    def get_parents(self):
        """Returns all parent categories.
        """
        cache_key = "%s-category-parents-%s" % (settings.CACHE_MIDDLEWARE_KEY_PREFIX, self.id)
        parents = cache.get(cache_key)
        if parents is not None:
            return parents

        parents = []
        category = self.parent
        while category is not None:
            parents.append(category)
            category = category.parent

        cache.set(cache_key, parents)
        return parents

    def get_products(self):
        """Returns the direct products of the category.
        """
        cache_key = "%s-category-products-%s" % (settings.CACHE_MIDDLEWARE_KEY_PREFIX, self.id)
        products = cache.get(cache_key)
        if products is not None:
            return products

        products = self.products.filter(active=True).exclude(sub_type=VARIANT)
        cache.set(cache_key, products)

        return products

    def get_all_products(self):
        """Returns the direct products and all products of the sub categories
        """
        cache_key = "%s-category-all-products-%s" % (settings.CACHE_MIDDLEWARE_KEY_PREFIX, self.id)
        products = cache.get(cache_key)
        if products is not None:
            return products

        categories = [self]
        categories.extend(self.get_all_children())

        products = lfs.catalog.models.Product.objects.distinct().filter(
            active=True,
            categories__in=categories).exclude(sub_type=VARIANT).distinct()

        cache.set(cache_key, products)
        return products

    def get_filtered_products(self, filters, sorting):
        """Returns products for this category filtered by passed filters sorted
        by passed sorted
        """
        return lfs.catalog.utils.get_filtered_products_for_category(
            self, filters, sorting)

    def get_static_block(self):
        """Returns the static block of the category.
        """
        cache_key = "%s-static-block-%s" % (settings.CACHE_MIDDLEWARE_KEY_PREFIX, self.id)
        blocks = cache.get(cache_key)
        if blocks is not None:
            return blocks

        block = self.static_block
        cache.set(cache_key, blocks)

        return block

    # 3rd party contracts
    def get_parent_for_portlets(self):
        """Returns the parent for portlets.
        """
        # TODO: Circular imports
        import lfs.core.utils
        return self.parent or lfs.core.utils.get_default_shop()

    def get_template_name(self):
        """method to return the path of the category template
        """
        if self.template != None:
            id = int(self.template)
            return CATEGORY_TEMPLATES[id][1]["file"]

        return None

    def get_content(self):
        """try to find out which type of content the template is rendering,
        depending on its path.
        """
        if self.get_template_name() == None:
            return CONTENT_PRODUCTS
        if self.get_template_name().startswith(CAT_CATEGORY_PATH):
            return CONTENT_CATEGORIES
        return CONTENT_PRODUCTS


class Product(models.Model):
    """A product is sold within a shop.

    Parameters:
        - name
            The name of the product

        - slug
            Part of the URL

        - sku
            The external unique id of the product

        - price
            The gross price of the product

        - effective_price:
            Only for internal usage (price filtering).

        - unit
            The unit of the product. This is displayed beside the quantity
            field.

        - price_unit
            The unit of the product's price. This is displayed beside the price

        - short_description
            The short description of the product. This is used within overviews.

        - description
            The description of the product. This is used within the detailed view
            of the product.

        - images
            The images of the product.

        - meta_title
            the meta title of the product (the title of the HTML page).

        - meta_keywords
            the meta keywords of the product.

        - meta_description
            the meta description of the product.

        - related_products
            Related products for this products.

        - accessories
            Accessories for this products.

        - for_sale
            If True the product is for sale and the for sale price will be
            displayed.

        - for_sale_price
            The for sale price for the product. Will be displayed if the product
            is for sale.

        - active
            If False the product won't be displayed to shop users.

        - creation_date
            The creation date of the product

        - deliverable
            If True the product is deliverable. Otherwise not.

        - manual_delivery_time
            If True the delivery_time of the product is taken. Otherwise the
            delivery time will be calculate on global delivery times and
            selected shipping method.

        - delivery_time
            The delivery time of the product. This is only relevant if
            manual_delivery_time is set to true.

        - order_time
            Order time of the product when no product is within the stock. This
            is added to the product's delivery time.

        - ordered_at
            The date when the product has been ordered. To calculate the rest of
            the order time since the product has been ordered.

        - manage_stock_amount
            If true the stock amount of the product will be decreased when a
            product has been saled.

        - weight, height, length, width
            The dimensions of the product relevant for the the stock (IOW the
            dimension of the product's box not the product itself).

        - tax
            Tax rate of the product.

        - static_block
            A static block which has been assigned to the product.

        - sub_type
            Sub type of the product. At the moment that is standard, product with
            variants, variant.

        - default_variant
            The default variant of a product with variants. This will be
            displayed at first if the shop customer browses to a product with
            variant.

        - variants_display_type
            This decides howt the variants of a product with variants are
            displayed. This is select box of list.

        - parent
            The parent of a variant (only relevant for variants)

        - active_xxx
            If set to true the information will be taken from the variant.
            Otherwise from the parent product (only relevant for variants)

        - supplier
            The supplier of the product

        - template
            Sets the template, which renders the product content. If left to None, default template is used.

        - active_price_calculation
            If True the price will be calculated by the field price_calculation

        - price_calculation
            Formula to calculate price of the product.

        - sku_manufacturer
            The product's article ID of the manufacturer (external article id)

        - manufacturer
            The manufacturer of the product.

        - uid
           The unique id of the product
    """

    # All products
    name = models.CharField(_(u"Name"), help_text=_(u"The name of the product."), max_length=80, blank=True)
    slug = models.SlugField(_(u"Slug"), help_text=_(u"The unique last part of the Product's URL."), unique=True, max_length=80)
    sku = models.CharField(_(u"SKU"), help_text=_(u"Your unique article number of the product."), blank=True, max_length=30)
    price = models.FloatField(_(u"Price"), default=0.0)
    effective_price = models.FloatField(_(u"Price"), blank=True)
    price_unit = models.CharField(blank=True, max_length=20)
    unit = models.CharField(blank=True, max_length=20)
    short_description = models.TextField(_(u"Short description"), blank=True)
    description = models.TextField(_(u"Description"), blank=True)
    images = generic.GenericRelation("Image", verbose_name=_(u"Images"),
        object_id_field="content_id", content_type_field="content_type")

    meta_title = models.CharField(_(u"Meta title"), blank=True, default="<name>", max_length=80)
    meta_keywords = models.TextField(_(u"Meta keywords"), blank=True)
    meta_description = models.TextField(_(u"Meta description"), blank=True)

    related_products = models.ManyToManyField("self", verbose_name=_(u"Related products"), blank=True, null=True,
        symmetrical=False, related_name="reverse_related_products")

    accessories = models.ManyToManyField("Product", verbose_name=_(u"Acessories"), blank=True, null=True,
        symmetrical=False, through="ProductAccessories",
        related_name="reverse_accessories")

    for_sale = models.BooleanField(_(u"For sale"), default=False)
    for_sale_price = models.FloatField(_(u"For sale price"), default=0.0)
    active = models.BooleanField(_(u"Active"), default=False)
    creation_date = models.DateTimeField(_(u"Creation date"), auto_now_add=True)

    # Stocks
    supplier = models.ForeignKey(Supplier, null=True, blank=True)
    deliverable = models.BooleanField(_(u"Deliverable"), default=True)
    manual_delivery_time = models.BooleanField(_(u"Manual delivery time"), default=False)
    delivery_time = models.ForeignKey("DeliveryTime", verbose_name=_(u"Delivery time"), blank=True, null=True, related_name="products_delivery_time")
    order_time = models.ForeignKey("DeliveryTime", verbose_name=_(u"Order time"), blank=True, null=True, related_name="products_order_time")
    ordered_at = models.DateField(_(u"Ordered at"), blank=True, null=True)
    manage_stock_amount = models.BooleanField(_(u"Manage stock amount"), default=False)
    stock_amount = models.FloatField(_(u"Stock amount"), default=0)

    active_packing_unit = models.BooleanField(_(u"Active packing unit"), default=False)
    packing_unit = models.FloatField(_(u"Packing unit"), blank=True, null=True)
    packing_unit_unit = models.CharField(_(u"Unit"), blank=True, max_length=30)

    static_block = models.ForeignKey("StaticBlock", verbose_name=_(u"Static block"), blank=True, null=True, related_name="products")

    # Dimension
    weight = models.FloatField(_(u"Weight"), default=0.0)
    height = models.FloatField(_(u"Height"), default=0.0)
    length = models.FloatField(_(u"Length"), default=0.0)
    width = models.FloatField(_(u"Width"), default=0.0)

    # Standard Products
    tax = models.ForeignKey(Tax, verbose_name=_(u"Tax"), blank=True, null=True)
    sub_type = models.CharField(_(u"Subtype"),
        max_length=10, choices=PRODUCT_TYPE_CHOICES, default=STANDARD_PRODUCT)

    # Varianted Products
    default_variant = models.ForeignKey("self", verbose_name=_(u"Default variant"), blank=True, null=True)
    variants_display_type = models.IntegerField(_(u"Variants display type"),
        choices=VARIANTS_DISPLAY_TYPE_CHOICES, default=LIST)

    # Product Variants
    variant_position = models.IntegerField(default=999)
    parent = models.ForeignKey("self", blank=True, null=True, verbose_name=_(u"Parent"), related_name="variants")
    active_name = models.BooleanField(_(u"Active name"), default=False)
    active_sku = models.BooleanField(_(u"Active SKU"), default=False)
    active_short_description = models.BooleanField(_(u"Active short description"), default=False)
    active_static_block = models.BooleanField(_(u"Active static bock"), default=False)
    active_description = models.BooleanField(_(u"Active description"), default=False)
    active_price = models.BooleanField(_(u"Active price"), default=False)
    active_for_sale = models.PositiveSmallIntegerField(_("Active for sale"), choices=ACTIVE_FOR_SALE_CHOICES, default=ACTIVE_FOR_SALE_STANDARD)
    active_for_sale_price = models.BooleanField(_(u"Active for sale price"), default=False)
    active_images = models.BooleanField(_(u"Active Images"), default=False)
    active_related_products = models.BooleanField(_(u"Active related products"), default=False)
    active_accessories = models.BooleanField(_(u"Active accessories"), default=False)
    active_meta_title = models.BooleanField(_(u"Active meta title"), default=False)
    active_meta_description = models.BooleanField(_(u"Active meta description"), default=False)
    active_meta_keywords = models.BooleanField(_(u"Active meta keywords"), default=False)
    active_dimensions = models.BooleanField(_(u"Active dimensions"), default=False)
    template = models.PositiveSmallIntegerField(_(u"Product template"), blank=True, null=True, max_length=400, choices=PRODUCT_TEMPLATES)

    # Price calculation
    active_price_calculation = models.BooleanField(_(u"Active price calculation"), default=False)
    price_calculation = models.CharField(_(u"Price Calculation"), blank=True, max_length=100)

    # Manufacturer
    sku_manufacturer = models.CharField(blank=True, max_length=100)
    manufacturer = models.ForeignKey(Manufacturer, blank=True, null=True, related_name="products")

    objects = ActiveManager()

    uid = models.CharField(max_length=50, editable=False, unique=True, default=get_unique_id_str)

    class Meta:
        ordering = ("name", )

    def __unicode__(self):
        return "%s (%s)" % (self.name, self.slug)

    def save(self, *args, **kwargs):
        """Overwritten to save effective_price
        use.
        """
        if self.for_sale:
            self.effective_price = self.for_sale_price
        else:
            self.effective_price = self.price

        super(Product, self).save(*args, **kwargs)

    def get_absolute_url(self):
        """Returns the absolute url of the product.
        """
        return ("lfs.catalog.views.product_view", (), {"slug": self.slug})
    get_absolute_url = models.permalink(get_absolute_url)

    @property
    def content_type(self):
        """Returns the content type of the product as lower string.
        """
        return u"product"

    def decrease_stock_amount(self, amount):
        """If the stock amount is managed by LFS, it decreases stock amount by
        given amount.
        """
        if self.manage_stock_amount:
            self.stock_amount -= amount
        self.save()

    def get_accessories(self):
        """Returns the ProductAccessories relationship objects - not the
        accessory (Product) objects.

        This is necessary to have also the default quantity of the relationship.
        """
        if self.is_variant() and not self.active_accessories:
            product = self.parent
        else:
            product = self

        pas = []
        for pa in ProductAccessories.objects.filter(product=product):
            if pa.accessory.is_active():
                pas.append(pa)

        return pas

    def has_accessories(self):
        """Returns True if the product has accessories.
        """
        return len(self.get_accessories()) > 0

    def get_categories(self, with_parents=False):
        """Returns the categories of the product.
        """
        cache_key = "%s-product-categories-%s-%s" % (settings.CACHE_MIDDLEWARE_KEY_PREFIX, self.id, with_parents)
        categories = cache.get(cache_key)

        if categories is not None:
            return categories

        if self.is_variant():
            object = self.parent
        else:
            object = self

        if with_parents:
            categories = []
            for category in object.categories.all():
                while category:
                    categories.append(category)
                    category = category.parent
            categories = categories
        else:
            categories = object.categories.all()

        cache.set(cache_key, categories)
        return categories

    def get_category(self):
        """Returns the first category of a product.
        """
        if self.is_variant():
            object = self.parent
        else:
            object = self

        try:
            return object.get_categories()[0]
        except IndexError:
            return None

    def get_description(self):
        """Returns the description of the product. Takes care whether the
        product is a variant and description is active or not.
        """
        if self.is_variant():
            if self.active_description:
                description = self.description
                description = description.replace("%P", self.parent.description)
            else:
                description = self.parent.description
        else:
            description = self.description

        return description

    # TODO: Check whether there is a test case for that and write one if not.
    def get_for_sale(self):
        """Returns true if the product is for sale. Takes care whether the
        product is a variant.
        """
        if self.is_variant():
            if self.active_for_sale == ACTIVE_FOR_SALE_STANDARD:
                return self.parent.for_sale
            elif self.active_for_sale == ACTIVE_FOR_SALE_YES:
                return True
            else:
                return False
        else:
            return self.for_sale

    def get_short_description(self):
        """Returns the short description of the product. Takes care whether the
        product is a variant and short description is active or not.
        """
        if self.is_variant() and not self.active_short_description:
            return self.parent.short_description
        else:
            return self.short_description

    def get_image(self):
        """Returns the first image (the main image) of the product.
        """
        try:
            return self.get_images()[0]
        except IndexError:
            return None

    def get_images(self):
        """Returns all images of the product, including the main image.
        """
        cache_key = "%s-product-images-%s" % (settings.CACHE_MIDDLEWARE_KEY_PREFIX, self.id)
        images = cache.get(cache_key)

        if images is None:
            images = []
            if self.is_variant() and not self.active_images:
                object = self.parent
            else:
                object = self

            images = object.images.all()
            cache.set(cache_key, images)

        return images

    def get_sub_images(self):
        """Returns all images of the product, except the main image.
        """
        return self.get_images()[1:]

    def get_meta_title(self):
        """Returns the meta title of the product. Takes care whether the
        product is a variant and meta title are active or not.
        """
        if self.is_variant() and not self.active_meta_title:
            mt = self.parent.meta_title
        else:
            mt = self.meta_title

        mt = mt.replace("<name>", self.get_name())
        return mt

    def get_meta_keywords(self):
        """Returns the meta keywords of the product. Takes care whether the
        product is a variant and meta keywords are active or not.
        """
        if self.is_variant() and not self.active_meta_keywords:
            mk = self.parent.meta_keywords
        else:
            mk = self.meta_keywords

        mk = mk.replace("<name>", self.get_name())
        mk = mk.replace("<short-description>", self.get_short_description())
        return mk

    def get_meta_description(self):
        """Returns the meta description of the product. Takes care whether the
        product is a variant and meta description are active or not.
        """
        if self.is_variant() and not self.active_meta_description:
            md = self.parent.meta_description
        else:
            md = self.meta_description

        md = md.replace("<name>", self.get_name())
        md = md.replace("<short-description>", self.get_short_description())
        return md

    # TODO: Check whether there is a test case for that and write one if not.
    def get_name(self):
        """Returns the name of the product. Takes care whether the product is a
        variant and name is active or not.
        """
        if self.is_variant():
            if self.active_name:
                name = self.name
                name = name.replace("%P", self.parent.name)
            else:
                name = self.parent.name
        else:
            name = self.name

        return name

    def get_option(self, property_id):
        """Returns the id of the selected option for property with passed id.
        """
        options = cache.get("%s-productpropertyvalue%s" % (settings.CACHE_MIDDLEWARE_KEY_PREFIX, self.id))
        if options is None:
            options = {}
            for pvo in self.property_values.all():
                options[pvo.property_id] = pvo.value
            cache.set("%s-productpropertyvalue%s" % (settings.CACHE_MIDDLEWARE_KEY_PREFIX, self.id), options)
        try:
            return options[property_id]
        except KeyError:
            return None

    def get_displayed_properties(self):
        """Returns properties with ``display_on_product`` is True.
        """
        cache_key = "%s-displayed-properties-%s" % (settings.CACHE_MIDDLEWARE_KEY_PREFIX, self.id)

        properties = cache.get(cache_key)
        if properties:
            return properties

        properties = []
        for ppv in self.property_values.filter(property__display_on_product=True, type=PROPERTY_VALUE_TYPE_DISPLAY).order_by("property__position"):
            if ppv.property.is_select_field:
                try:
                    po = PropertyOption.objects.get(pk=int(float(ppv.value)))
                except (PropertyOption.DoesNotExist, ValueError):
                    continue
                else:
                    value = po.name
            else:
                value = ppv.value
            properties.append({
                "name": ppv.property.name,
                "title": ppv.property.title,
                "value": value,
                "unit": ppv.property.unit,
            })

        cache.set(cache_key, properties)
        return properties

    def get_variant_properties(self):
        """Returns the property value of a variant in the correct ordering
        of the properties.
        """
        cache_key = "%s-variant-properties-%s" % (settings.CACHE_MIDDLEWARE_KEY_PREFIX, self.id)

        properties = cache.get(cache_key)
        if properties:
            return properties

        properties = []

        for ppv in self.property_values.filter(type=PROPERTY_VALUE_TYPE_VARIANT).order_by("property__position"):
            if ppv.property.is_select_field:
                try:
                    po = PropertyOption.objects.get(pk=int(float(ppv.value)))
                except PropertyOption.DoesNotExist:
                    continue
                else:
                    value = po.name
            else:
                value = ppv.value
            properties.append({
                "name": ppv.property.name,
                "title": ppv.property.title,
                "value": value,
                "unit": ppv.property.unit,
            })

        cache.set(cache_key, properties)

        return properties

    def has_option(self, property, option):
        """Returns True if the variant has the given property / option
        combination.
        """
        options = cache.get("%s-productpropertyvalue%s" % (settings.CACHE_MIDDLEWARE_KEY_PREFIX, self.id))
        if options is None:
            options = {}
            for pvo in self.property_values.all():
                options[pvo.property_id] = pvo.value
            cache.set("%s-productpropertyvalue%s" % (settings.CACHE_MIDDLEWARE_KEY_PREFIX, self.id), options)

        try:
            return options[property.id] == str(option.id)
        except KeyError:
            return False

    def _get_default_properties_price(self, object):
        """Returns the total price of all default properties.
        """
        price = 0
        for property in object.get_configurable_properties():
            if property.add_price:
                # Try to get the default value of the property
                try:
                    ppv = ProductPropertyValue.objects.get(product=self, property=property, type=PROPERTY_VALUE_TYPE_DEFAULT)
                    po = PropertyOption.objects.get(pk=ppv.value)
                except (ObjectDoesNotExist, ValueError):
                    # If there is no explicit default value try to get the first
                    # option.
                    if property.required:
                        try:
                            po = property.options.all()[0]
                        except IndexError:
                            continue
                        else:
                            price += po.price
                else:
                    price += po.price

        return price


<<<<<<< HEAD
    def get_price_calculator(self, request=None):
        """Returns the price calculator class as defined in LFS_DEFAULT_PRICE_CALCULATOR in lfs.core.settings
=======
        **Parameters:**

        with_properties
            If the instance is a configurable product and with_properties is
            True the prices of the default properties are added to the price.
>>>>>>> e9b3fd4d
        """
        module_str, price_calculator_str = lfs_settings.LFS_DEFAULT_PRICE_CALCULATOR.rsplit('.', 1)
        mod = import_module(module_str)
        price_calculator_class = getattr(mod, price_calculator_str)
        return price_calculator_class(request, self)


    def get_price(self, with_properties=True):
        request = None
        pc = self.get_price_calculator(request)
        return pc.get_price_gross(with_properties)
        

    def get_standard_price(self, with_properties=True):
        """Returns always the standard price for the product. Independent
        whether the product is for sale or not. If you want the real price of
        the product use get_price instead.

        **Parameters:**

        with_properties
            If the instance is a configurable product and with_properties is
            True the prices of the default properties are added to the price.
        """
        request = None
        pc = self.get_price_calculator(request)
        return pc.get_standard_price(with_properties)

    def _get_for_sale_price(self):
        """returns the sale price for the product.
        """
        request = None
        pc = self.get_price_calculator(request)
        return pc.get_for_sale_price()

    def get_price_gross(self, with_properties=True):
        """Returns the real gross price of the product. This is the base of
        all price and tax calculations.

        **Parameters:**

        with_properties
            If the instance is a configurable product and with_properties is
            True the prices of the default properties are added to the price.

        """
        request = None
        pc = self.get_price_calculator(request)
        return pc.get_price_gross(with_properties)

    def get_price_with_unit(self):
        """Returns the formatted gross price of the product
        """
        request = None
        pc = self.get_price_calculator(request)
        return pc.get_price_with_unit()

    def calculate_price(self, price):
        """Calulates the price by given entered price calculation.
        """
        request = None
        pc = self.get_price_calculator(request)
        return pc.calculate_price(price)

    def get_price_net(self):
        request = None
        pc = self.get_price_calculator(request)
        return pc.get_price_net()

    def get_global_properties(self):
        """Returns all global properties for the product.
        """
        properties = []
        for property_group in self.property_groups.all():
            properties.extend(property_group.properties.order_by("groupspropertiesrelation"))

        return properties

    def get_local_properties(self):
        """Returns local properties of the product
        """
        return self.properties.order_by("productspropertiesrelation")

    def get_properties(self):
        """Returns local and global properties
        """
        properties = self.get_global_properties()
        properties.extend(self.get_local_properties())

        properties.sort(lambda a, b: cmp(a.position, b.position))

        return properties

    def get_property_select_fields(self):
        """Returns all properties which are `select types`.
        """
        # global
        properties = []
        for property_group in self.property_groups.all():
            properties.extend(property_group.properties.filter(type=PROPERTY_SELECT_FIELD).order_by("groupspropertiesrelation"))

        # local
        for property in self.properties.filter(type=PROPERTY_SELECT_FIELD).order_by("productspropertiesrelation"):
            properties.append(property)

        return properties

    def get_configurable_properties(self):
        """Returns all properties which are configurable.
        """
        # global
        properties = []
        for property_group in self.property_groups.all():
            properties.extend(property_group.properties.filter(configurable=True).order_by("groupspropertiesrelation"))

        # local
        for property in self.properties.filter(configurable=True).order_by("productspropertiesrelation"):
            properties.append(property)

        return properties

    def get_sku(self):
        """Returns the sku of the product. Takes care whether the product is a
        variant and sku is active or not.
        """
        if self.is_variant() and not self.active_sku:
            return self.parent.sku
        else:
            return self.sku

    def get_tax_rate(self):
        """Returns the tax rate of the product.
        """
        if self.sub_type == VARIANT:
            if self.parent.tax is None:
                return 0.0
            else:
                return self.parent.tax.rate
        else:
            if self.tax is None:
                return 0.0
            else:
                return self.tax.rate

    def get_tax(self):
        """Returns the absolute tax of the product.
        """
        tax_rate = self.get_tax_rate()
        return (tax_rate / (tax_rate + 100)) * self.get_price_gross()

    def has_related_products(self):
        """Returns True if the product has related products.
        """
        return len(self.get_related_products()) > 0

    def get_related_products(self):
        """Returns the related products of the product.
        """
        cache_key = "%s-related-products-%s" % (settings.CACHE_MIDDLEWARE_KEY_PREFIX, self.id)
        related_products = cache.get(cache_key)

        if related_products is None:
            if self.is_variant() and not self.active_related_products:
                related_products = self.parent.related_products.all()
            else:
                related_products = self.related_products.all()

            cache.set(cache_key, related_products)

        return related_products

    def get_default_variant(self):
        """Returns the default variant.

        This is either a selected variant or the first added variant. If the
        product has no variants it is None.
        """
        cache_key = "%s-default-variant-%s" % (settings.CACHE_MIDDLEWARE_KEY_PREFIX, self.id)
        default_variant = cache.get(cache_key)

        if default_variant is not None:
            return default_variant

        if self.default_variant is not None:
            default_variant = self.default_variant
        else:
            try:
                default_variant = self.variants.filter(active=True)[0]
            except IndexError:
                return None

        cache.set(cache_key, default_variant)
        return default_variant

    def get_static_block(self):
        """Returns the static block of the product. Takes care whether the
        product is a variant and meta description are active or not.
        """
        cache_key = "%s-product-static-block-%s" % (settings.CACHE_MIDDLEWARE_KEY_PREFIX, self.id)
        block = cache.get(cache_key)
        if block is not None:
            return block

        if self.is_variant() and not self.active_static_block:
            block = self.parent.static_block
        else:
            block = self.static_block

        cache.set(cache_key, block)

        return block

    def get_variants(self):
        """Returns the variants of the product.
        """
        return self.variants.filter(active=True).order_by("variant_position")

    def has_variants(self):
        """Returns True if the product has variants.
        """
        return len(self.get_variants()) > 0

    def get_variant(self, options):
        """Returns the variant with the given options or None.

        The format of the passed properties/options must be tuple as following:

            [property.id|option.id]
            [property.id|option.id]
            ...

        NOTE: These are strings as we get the properties/options pairs out of
        the request and it wouldn't make a lot of sense to convert them to
        objects and back to strings.
        """
        options.sort()
        options = "".join(options)
        for variant in self.variants.filter(active=True):
            temp = variant.property_values.all()
            temp = ["%s|%s" % (x.property.id, x.value) for x in temp]
            temp.sort()
            temp = "".join(temp)

            if temp == options:
                return variant

        return None

    def has_variant(self, options):
        """Returns true if a variant with given options already exists.
        """
        if self.get_variant(options) is None:
            return False
        else:
            return True

    # Dimensions
    def get_weight(self):
        """Returns weight of the product. Takes care whether the product is a
        variant and meta description are active or not.
        """
        if self.is_variant() and not self.active_dimensions:
            return self.parent.weight
        else:
            return self.weight

    def get_width(self):
        """Returns width of the product. Takes care whether the product is a
        variant and meta description are active or not.
        """
        if self.is_variant() and not self.active_dimensions:
            return self.parent.width
        else:
            return self.width

    def get_length(self):
        """Returns length of the product. Takes care whether the product is a
        variant and meta description are active or not.
        """
        if self.is_variant() and not self.active_dimensions:
            return self.parent.length
        else:
            return self.length

    def get_height(self):
        """Returns height of the product. Takes care whether the product is a
        variant and meta description are active or not.
        """
        if self.is_variant() and not self.active_dimensions:
            return self.parent.height
        else:
            return self.height

    def get_packing_info(self):
        """Returns the packing info of the product as list:
        """
        if self.is_variant():
            obj = self.parent
        else:
            obj = self

        return (obj.packing_unit, obj.packing_unit_unit)

    def is_standard(self):
        """Returns True if product is standard product.
        """
        return self.sub_type == STANDARD_PRODUCT

    def is_configurable_product(self):
        """Returns True if product is configurable product.
        """
        return self.sub_type == CONFIGURABLE_PRODUCT

    def is_product_with_variants(self):
        """Returns True if product is product with variants.
        """
        return self.sub_type == PRODUCT_WITH_VARIANTS

    def is_variant(self):
        """Returns True if product is variant.
        """
        return self.sub_type == VARIANT

    def is_active(self):
        """Returns the activity state of the product.
        """
        if self.is_variant():
            return self.active and self.parent.active
        else:
            return self.active

    def is_deliverable(self):
        """Returns the deliverable state of the product.
        """
        if self.manage_stock_amount and self.stock_amount <= 0 and not self.order_time:
            return False
        else:
            return self.deliverable

    # 3rd party contracts
    def get_parent_for_portlets(self):
        """Returns the current category. This will add the portlets of the
        current category to the product portlets.
        """
        if self.is_variant():
            return self.parent
        else:
            # TODO Return the current category
            try:
                return self.categories.all()[0]
            except:
                return None

    def get_template_name(self):
        """Method to return the path of the product template
        """
        if self.template != None:
            id = int(self.template)
            return PRODUCT_TEMPLATES[id][1]["file"]
        return None


class ProductAccessories(models.Model):
    """Represents the relationship between products and accessories.

    An accessory is just another product which is displayed within a product and
    which can be added to the cart together with it.

    Using an explicit class here to store the position of an accessory within
    a product.

    Attributes:
        - product
          The product of the relationship.
        - accessory
          The accessory of the relationship (which is also a product)
        - position
          The position of the accessory within the product.
        - quantity
          The proposed amount of accessories for the product.
    """
    product = models.ForeignKey("Product", verbose_name=_(u"Product"), related_name="productaccessories_product")
    accessory = models.ForeignKey("Product", verbose_name=_(u"Accessory"), related_name="productaccessories_accessory")
    position = models.IntegerField(_(u"Position"), default=999)
    quantity = models.FloatField(_(u"Quantity"), default=1)

    class Meta:
        ordering = ("position", )
        verbose_name_plural = "Product accessories"

    def __unicode__(self):
        return "%s -> %s" % (self.product.name, self.accessory.name)

    def get_price(self):
        """Returns the total price of the accessory based on the product price
        and the quantity in which the accessory is offered.
        """
        return self.accessory.get_price() * self.quantity


class PropertyGroup(models.Model):
    """Groups product properties together.

    Can belong to several products, products can have several groups

    **Attributes**:

    name
        The name of the property group.

    products
          The assigned products of the property group.
    """
    name = models.CharField(blank=True, max_length=50)
    products = models.ManyToManyField(Product, verbose_name=_(u"Products"), related_name="property_groups")

    class Meta:
        ordering = ("name", )

    def __unicode__(self):
        return self.name

    def get_configurable_properties(self):
        """Returns all configurable properties of the property group.
        """
        return self.properties.filter(configurable=True)

    def get_filterable_properties(self):
        """Returns all filterable properties of the property group.
        """
        return self.properties.filter(filterable=True)


class Property(models.Model):
    """Represents a property of a product like color or size.

    A property has several ``PropertyOptions`` from which the user can choose
    (like red, green, blue).

    A property belongs to exactly one group xor product.

    **Parameters**:

    groups, product:
        The group or product it belongs to. A property can belong to several
        groups and/or to one product.

    name:
        Internal name of the property.

    title:
        Displayed to the customer.

    position:
        The position of the property within the management interface.

    filterable:
        If True the property is used for filtered navigation.

    configurable
        if True the property is used for configurable product.

    display_no_results
        If True filter ranges with no products will be displayed. Otherwise
        they will be removed.

    display_on_product
        If True the property is displayed as an attribute on the product.

    unit:
        Something like cm, mm, m, etc.

    local
        If True the property belongs to exactly one product

    type
       char field, number field or select field

    step
       manuel step for filtering

    price
        The price of the property. Only used for configurable products.

    unit_min
        The minimal unit of the property the shop customer can enter.

    unit_max
        The maximal unit of the property the shop customer can enter.

    unit_step
        The step width the shop customer can edit.

    decimal_places
        The decimal places of a number field.

    required
        If True the field is required (for configurable properties).

    display_price
        If True the option price is displayed (for select field)

    add_price
        if True the option price is added to the product price (for select
        field)

    """
    name = models.CharField(_(u"Name"), max_length=100)
    title = models.CharField(_(u"Title"), max_length=100)
    groups = models.ManyToManyField(PropertyGroup, verbose_name=_(u"Group"), blank=True, null=True, through="GroupsPropertiesRelation", related_name="properties")
    products = models.ManyToManyField(Product, verbose_name=_(u"Products"), blank=True, null=True, through="ProductsPropertiesRelation", related_name="properties")
    position = models.IntegerField(_(u"Position"), blank=True, null=True)
    unit = models.CharField(_(u"Unit"), blank=True, max_length=15)
    display_on_product = models.BooleanField(_(u"Display on product"), default=True)
    local = models.BooleanField(default=False)
    filterable = models.BooleanField(default=True)
    display_no_results = models.BooleanField(_(u"Display no results"), default=False)
    configurable = models.BooleanField(default=False)
    type = models.PositiveSmallIntegerField(_(u"Type"), choices=PROPERTY_FIELD_CHOICES, default=PROPERTY_TEXT_FIELD)
    price = models.FloatField(_(u"Price"), blank=True, null=True)
    display_price = models.BooleanField(_(u"Display price"), default=True)
    add_price = models.BooleanField(_(u"Add price"), default=True)

    # Number input field
    unit_min = models.FloatField(_(u"Min"), blank=True, null=True)
    unit_max = models.FloatField(_(u"Max"), blank=True, null=True)
    unit_step = models.FloatField(_(u"Step"), blank=True, null=True)
    decimal_places = models.PositiveSmallIntegerField(_(u"Decimal places"), default=0)

    required = models.BooleanField(default=False)

    step_type = models.PositiveSmallIntegerField(_(u"Step type"), choices=PROPERTY_STEP_TYPE_CHOICES, default=PROPERTY_STEP_TYPE_AUTOMATIC)
    step = models.IntegerField(_(u"Step"), blank=True, null=True)

    uid = models.CharField(max_length=50, editable=False, unique=True, default=get_unique_id_str)

    class Meta:
        verbose_name_plural = _(u"Properties")
        ordering = ["position"]

    def __unicode__(self):
        return self.name

    @property
    def is_select_field(self):
        return self.type == PROPERTY_SELECT_FIELD

    @property
    def is_text_field(self):
        return self.type == PROPERTY_TEXT_FIELD

    @property
    def is_number_field(self):
        return self.type == PROPERTY_NUMBER_FIELD

    @property
    def is_range_step_type(self):
        return self.step_type == PROPERTY_STEP_TYPE_FIXED_STEP

    @property
    def is_automatic_step_type(self):
        return self.step_type == PROPERTY_STEP_TYPE_AUTOMATIC

    @property
    def is_steps_step_type(self):
        return self.step_type == PROPERTY_STEP_TYPE_MANUAL_STEPS

    def is_valid_value(self, value):
        """Returns True if given value is valid for this property.
        """
        if self.is_number_field:
            try:
                float(value)
            except ValueError:
                return False
        return True


class FilterStep(models.Model):
    """A step to build filter ranges for a property.

    Parameters:
        - property
          The property the Step belongs to
        - start
          The start of the range. The end will be calculated from the start of
          the next step
    """
    property = models.ForeignKey(Property, verbose_name=_(u"Property"), related_name="steps")
    start = models.FloatField()

    class Meta:
        ordering = ["start"]

    def __unicode__(self):
        return "%s %s" % (self.property.name, self.start)


class GroupsPropertiesRelation(models.Model):
    """Represents the m:n relationship between Groups and Properties.

    This is done via an explicit class to store the position of the property
    within the group.

    Attributes:
        - group
          The property group the property belongs to.
        - property
          The property of question of the relationship.
        - position
          The position of the property within the group.
    """
    group = models.ForeignKey(PropertyGroup, verbose_name=_(u"Group"), related_name="groupproperties")
    property = models.ForeignKey(Property, verbose_name=_(u"Property"))
    position = models.IntegerField(_(u"Position"), default=999)

    class Meta:
        ordering = ("position", )
        unique_together = ("group", "property")


class ProductsPropertiesRelation(models.Model):
    """Represents the m:n relationship between Products and Properties.

    This is done via an explicit class to store the position of the property
    within the product.

    Attributes:
        - product
          The product of the relationship.
        - property
          The property of the relationship.
        - position
          The position of the property within the product.
    """
    product = models.ForeignKey(Product, verbose_name=_(u"Product"), related_name="productsproperties")
    property = models.ForeignKey(Property, verbose_name=_(u"Property"))
    position = models.IntegerField(_(u"Position"), default=999)

    class Meta:
        ordering = ("position", )
        unique_together = ("product", "property")


class PropertyOption(models.Model):
    """Represents a choosable option of a ``Property`` like red, green, blue.

    A property option can have an optional price (which could change the total
    price of a product).

    Attributes:
        - property
          The property to which the option belongs
        - name
          The name of the option
        - price (Not used at the moment)
          The price for the option. This might be used for "configurable
          products"
        - position
          The position of the option within the property
    """
    property = models.ForeignKey(Property, verbose_name=_(u"Property"), related_name="options")

    name = models.CharField(_(u"Name"), max_length=100)
    price = models.FloatField(_(u"Price"), blank=True, null=True, default=0.0)
    position = models.IntegerField(_(u"Position"), default=99)

    uid = models.CharField(max_length=50, editable=False, unique=True, default=get_unique_id_str)

    class Meta:
        ordering = ["position"]

    def __unicode__(self):
        return self.name


class ProductPropertyValue(models.Model):
    """Stores the value resp. selected option of a product/property combination.
    This is some kind of EAV.

    *Attributes*:

    product
        The product for which the value is stored.

    parent_id
        If the product is an variant this stores the parent id of it, if the
        product is no variant it stores the id of the product itself. This is
        just used to calculate the filters properly.

    property
        The property for which the value is stored.

    value
        The value for the product/property pair. Dependent of the property
        type the value is either a number, a text or an id of an option.

    type
        The type of the product value, which is on of "filter value",
        "default value", "display value", "variant value"
    """
    product = models.ForeignKey(Product, verbose_name=_(u"Product"), related_name="property_values")
    parent_id = models.IntegerField(_(u"Parent"), blank=True, null=True)
    property = models.ForeignKey("Property", verbose_name=_(u"Property"), related_name="property_values")
    value = models.CharField(_(u"Value"), blank=True, max_length=100)
    value_as_float = models.FloatField(_(u"Value as float"), blank=True, null=True)
    type = models.PositiveSmallIntegerField(_(u"Type"))

    class Meta:
        unique_together = ("product", "property", "value", "type")

    def __unicode__(self):
        return "%s/%s: %s" % (self.product.name, self.property.name, self.value)

    def save(self, *args, **kwargs):
        """Overwritten to save the parent id for variants. This is used to count
        the entries per filter. See catalog/utils/get_product_filters for more.
        """
        if self.product.is_variant():
            self.parent_id = self.product.parent.id
        else:
            self.parent_id = self.product.id

        try:
            float(self.value)
        except ValueError:
            pass
        else:
            self.value_as_float = self.value

        super(ProductPropertyValue, self).save(*args, **kwargs)


class Image(models.Model):
    """An image with a title and several sizes. Can be part of a product or
    category.

    Attributes:
        - content
          The content object it belongs to.
        - title
          The title of the image.
        - image
          The image file.
        - position
          The position of the image within the content object it belongs to.
    """
    content_type = models.ForeignKey(ContentType, verbose_name=_(u"Content type"), related_name="image", blank=True, null=True)
    content_id = models.PositiveIntegerField(_(u"Content id"), blank=True, null=True)
    content = generic.GenericForeignKey(ct_field="content_type", fk_field="content_id")

    title = models.CharField(_(u"Title"), blank=True, max_length=100)
    image = ImageWithThumbsField(_(u"Image"), upload_to="images", blank=True, null=True, sizes=THUMBNAIL_SIZES)
    position = models.PositiveSmallIntegerField(_(u"Position"), default=999)

    class Meta:
        ordering = ("position", )

    def __unicode__(self):
        return self.title


class File(models.Model):
    """A downloadable file.

    **Attributes:**

    title
        The title of the image. Used within the title tag of the file.

    slug
        The URL of the file.

    content
        The content object the file belongs to (optional).

    position
        The ordinal number within the content object. Used to order the files.

    description
        A long description of the file. Can be used within the content
        (optional).

    file
        The binary file.
    """
    title = models.CharField(blank=True, max_length=100)
    slug = models.SlugField()

    content_type = models.ForeignKey(ContentType, verbose_name=_(u"Content type"), related_name="files", blank=True, null=True)
    content_id = models.PositiveIntegerField(_(u"Content id"), blank=True, null=True)
    content = generic.GenericForeignKey(ct_field="content_type", fk_field="content_id")

    position = models.SmallIntegerField(default=999)
    description = models.CharField(blank=True, max_length=100)
    file = models.FileField(upload_to="files")

    class Meta:
        ordering = ("position", )

    def __unicode__(self):
        return self.title

    def get_absolute_url(self):
        return reverse("lfs_file", kwargs={"id": self.id})


class StaticBlock(models.Model):
    """A block of static HTML which can be assigned to content objects.

    **Attributes**:

    name
        The name of the static block.

    html
        The static HTML of the block.

    display_files
        If True the files are displayed for download within the static block.

    files
        The files of the static block.
    """
    name = models.CharField(_(u"Name"), max_length=30)
    display_files = models.BooleanField(_(u"Display files"), default=True)
    html = models.TextField(_(u"HTML"), blank=True)
    files = generic.GenericRelation(File, verbose_name=_(u"Files"),
        object_id_field="content_id", content_type_field="content_type")

    def __unicode__(self):
        return self.name


class DeliveryTime(models.Model):
    """Selectable delivery times.

    Attributes:
        - min
          The minimal lasting of the delivery date.
        - max
          The maximal lasting of the delivery date.
        - unit
          The unit of the delivery date, e.g. days, months.
        - description
          A short description for internal uses.
    """
    min = models.FloatField(_(u"Min"))
    max = models.FloatField(_(u"Max"))
    unit = models.PositiveSmallIntegerField(_(u"Unit"), choices=DELIVERY_TIME_UNIT_CHOICES, default=DELIVERY_TIME_UNIT_DAYS)
    description = models.TextField(_(u"Description"), blank=True)

    class Meta:
        ordering = ("min", )

    def __unicode__(self):
        return self.round().as_string()

    def __gt__(self, other):
        if self.max > other.max:
            return True
        return False

    def __add__(self, other):
        """Adds to delivery times.
        """
        # If necessary we transform both delivery times to the same base (hours)
        if self.unit != other.unit:
            a = self.as_hours()
            b = other.as_hours()
            unit_new = DELIVERY_TIME_UNIT_HOURS
        else:
            a = self
            b = other
            unit_new = self.unit

        # Now we can add both
        min_new = a.min + b.min
        max_new = a.max + b.max
        unit_new = a.unit

        return DeliveryTime(min=min_new, max=max_new, unit=unit_new)

    @property
    def name(self):
        """Returns the name of the delivery time
        """
        return self.round().as_string()

    def subtract_days(self, days):
        """Substract the given days from delivery time's min and max. Takes the
        unit into account.
        """
        if self.unit == DELIVERY_TIME_UNIT_HOURS:
            max_new = self.max - (24 * days)
            min_new = self.min - (24 * days)
        elif self.unit == DELIVERY_TIME_UNIT_DAYS:
            max_new = self.max - days
            min_new = self.min - days
        elif self.unit == DELIVERY_TIME_UNIT_WEEKS:
            max_new = self.max - (days / 7.0)
            min_new = self.min - (days / 7.0)
        elif self.unit == DELIVERY_TIME_UNIT_MONTHS:
            max_new = self.max - (days / 30.0)
            min_new = self.min - (days / 30.0)

        if min_new < 0:
            min_new = 0
        if max_new < 0:
            max_new = 0

        return DeliveryTime(min=min_new, max=max_new, unit=self.unit)

    def as_hours(self):
        """Returns the delivery time in hours.
        """
        if self.unit == DELIVERY_TIME_UNIT_HOURS:
            max = self.max
            min = self.min
        elif self.unit == DELIVERY_TIME_UNIT_DAYS:
            max = self.max * 24
            min = self.min * 24
        elif self.unit == DELIVERY_TIME_UNIT_WEEKS:
            max = self.max * 24 * 7
            min = self.min * 24 * 7
        elif self.unit == DELIVERY_TIME_UNIT_MONTHS:
            max = self.max * 24 * 30
            min = self.min * 24 * 30

        return DeliveryTime(min=min, max=max, unit=DELIVERY_TIME_UNIT_HOURS)

    def as_days(self):
        """Returns the delivery time in days.
        """
        if self.unit == DELIVERY_TIME_UNIT_HOURS:
            min = self.min / 24
            max = self.max / 24
        elif self.unit == DELIVERY_TIME_UNIT_DAYS:
            max = self.max
            min = self.min
        elif self.unit == DELIVERY_TIME_UNIT_WEEKS:
            max = self.max * 7
            min = self.min * 7
        elif self.unit == DELIVERY_TIME_UNIT_MONTHS:
            max = self.max * 30
            min = self.min * 30

        return DeliveryTime(min=min, max=max, unit=DELIVERY_TIME_UNIT_DAYS)

    def as_weeks(self):
        """Returns the delivery time in weeks.
        """
        if self.unit == DELIVERY_TIME_UNIT_HOURS:
            min = self.min / (24 * 7)
            max = self.max / (24 * 7)
        elif self.unit == DELIVERY_TIME_UNIT_DAYS:
            max = self.max / 7
            min = self.min / 7
        elif self.unit == DELIVERY_TIME_UNIT_WEEKS:
            max = self.max
            min = self.min
        elif self.unit == DELIVERY_TIME_UNIT_MONTHS:
            max = self.max * 4
            min = self.min * 4

        return DeliveryTime(min=min, max=max, unit=DELIVERY_TIME_UNIT_WEEKS)

    def as_months(self):
        """Returns the delivery time in months.
        """
        if self.unit == DELIVERY_TIME_UNIT_HOURS:
            min = self.min / (24 * 30)
            max = self.max / (24 * 30)
        elif self.unit == DELIVERY_TIME_UNIT_DAYS:
            max = self.max / 30
            min = self.min / 30
        elif self.unit == DELIVERY_TIME_UNIT_WEEKS:
            max = self.max / 4
            min = self.min / 4
        elif self.unit == DELIVERY_TIME_UNIT_MONTHS:
            max = self.max
            min = self.min

        return DeliveryTime(min=min, max=max, unit=DELIVERY_TIME_UNIT_MONTHS)

    def as_reasonable_unit(self):
        """Returns the delivery time as reasonable unit based on the max hours.

        This is used to show the delivery time to the shop customer.
        """
        delivery_time = self.as_hours()

        if delivery_time.max > 1440:               # > 2 months
            return delivery_time.as_months()
        elif delivery_time.max > 168:              # > 1 week
            return delivery_time.as_weeks()
        elif delivery_time.max > 48:               # > 2 days
            return delivery_time.as_days()
        else:
            return delivery_time

    def as_string(self):
        """Returns the delivery time as string.
        """
        if self.min == 0:
            self.min = self.max

        if self.min == self.max:
            if self.min == 1:
                unit = DELIVERY_TIME_UNIT_SINGULAR[self.unit]
            else:
                unit = self.get_unit_display()

            return "%s %s" % (self.min, unit)
        else:
            return "%s-%s %s" % (self.min, self.max, self.get_unit_display())

    def round(self):
        """Rounds the min/max of the delivery time to an integer and returns a
        new DeliveryTime object.
        """
        min = int("%.0f" % (self.min + 0.001))
        max = int("%.0f" % (self.max + 0.001))

        return DeliveryTime(min=min, max=max, unit=self.unit)<|MERGE_RESOLUTION|>--- conflicted
+++ resolved
@@ -235,14 +235,14 @@
                 except ObjectDoesNotExist:
                     return {
                         "product_cols": 3,
-                        "product_rows": 3,
-                        "category_cols": 3,
+                        "product_rows" : 3,
+                        "category_cols" : 3,
                     }
                 else:
                     return {
                         "product_cols": shop.product_cols,
-                        "product_rows": shop.product_rows,
-                        "category_cols": shop.category_cols,
+                        "product_rows" : shop.product_rows,
+                        "category_cols" : shop.category_cols,
                     }
             else:
                 return self.parent.get_format_info()
@@ -322,7 +322,7 @@
 
         products = lfs.catalog.models.Product.objects.distinct().filter(
             active=True,
-            categories__in=categories).exclude(sub_type=VARIANT).distinct()
+            categories__in = categories).exclude(sub_type=VARIANT).distinct()
 
         cache.set(cache_key, products)
         return products
@@ -354,6 +354,7 @@
         # TODO: Circular imports
         import lfs.core.utils
         return self.parent or lfs.core.utils.get_default_shop()
+
 
     def get_template_name(self):
         """method to return the path of the category template
@@ -952,16 +953,8 @@
         return price
 
 
-<<<<<<< HEAD
     def get_price_calculator(self, request=None):
         """Returns the price calculator class as defined in LFS_DEFAULT_PRICE_CALCULATOR in lfs.core.settings
-=======
-        **Parameters:**
-
-        with_properties
-            If the instance is a configurable product and with_properties is
-            True the prices of the default properties are added to the price.
->>>>>>> e9b3fd4d
         """
         module_str, price_calculator_str = lfs_settings.LFS_DEFAULT_PRICE_CALCULATOR.rsplit('.', 1)
         mod = import_module(module_str)
@@ -1002,9 +995,9 @@
         all price and tax calculations.
 
         **Parameters:**
-
+        
         with_properties
-            If the instance is a configurable product and with_properties is
+            If the instance is a configurable product and with_properties is 
             True the prices of the default properties are added to the price.
 
         """
@@ -1316,7 +1309,8 @@
                 return None
 
     def get_template_name(self):
-        """Method to return the path of the product template
+        """
+        method to return the path of the product template
         """
         if self.template != None:
             id = int(self.template)
