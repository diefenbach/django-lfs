--- conflicted
+++ resolved
@@ -235,14 +235,14 @@
                 except ObjectDoesNotExist:
                     return {
                         "product_cols": 3,
-                        "product_rows" : 3,
-                        "category_cols" : 3,
+                        "product_rows": 3,
+                        "category_cols": 3,
                     }
                 else:
                     return {
                         "product_cols": shop.product_cols,
-                        "product_rows" : shop.product_rows,
-                        "category_cols" : shop.category_cols,
+                        "product_rows": shop.product_rows,
+                        "category_cols": shop.category_cols,
                     }
             else:
                 return self.parent.get_format_info()
@@ -322,7 +322,7 @@
 
         products = lfs.catalog.models.Product.objects.distinct().filter(
             active=True,
-            categories__in = categories).exclude(sub_type=VARIANT).distinct()
+            categories__in=categories).exclude(sub_type=VARIANT).distinct()
 
         cache.set(cache_key, products)
         return products
@@ -354,7 +354,6 @@
         # TODO: Circular imports
         import lfs.core.utils
         return self.parent or lfs.core.utils.get_default_shop()
-
 
     def get_template_name(self):
         """method to return the path of the category template
@@ -520,7 +519,6 @@
         - uid
            The unique id of the product
     """
-
     # All products
     name = models.CharField(_(u"Name"), help_text=_(u"The name of the product."), max_length=80, blank=True)
     slug = models.SlugField(_(u"Slug"), help_text=_(u"The unique last part of the Product's URL."), unique=True, max_length=80)
@@ -971,7 +969,6 @@
         price_calculator_class = getattr(mod, price_calculator_str)
         return price_calculator_class(request, self)
 
-
     def get_price(self, with_properties=True):
         request = None
         pc = self.get_price_calculator(request)
@@ -1022,13 +1019,6 @@
         pc = self.get_price_calculator(request)
         return pc.get_price_with_unit()
 
-<<<<<<< HEAD
-    def get_price_net(self):
-        """Returns the real net price of the product. Takes care whether the
-        product is for sale.
-        """
-        return self.get_price_gross() - self.get_tax()
-=======
     def calculate_price(self, price):
         """Calulates the price by given entered price calculation.
         """
@@ -1040,7 +1030,6 @@
         request = None
         pc = self.get_price_calculator(request)
         return pc.get_price_net(with_properties)
->>>>>>> 56ae37b5
 
     def get_global_properties(self):
         """Returns all global properties for the product.
@@ -1328,8 +1317,7 @@
                 return None
 
     def get_template_name(self):
-        """
-        method to return the path of the product template
+        """Method to return the path of the product template
         """
         if self.template != None:
             id = int(self.template)
