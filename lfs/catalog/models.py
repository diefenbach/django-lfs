# python imports
import uuid

# django imports
from django.contrib.contenttypes import generic
from django.contrib.contenttypes.models import ContentType
from django.core.exceptions import ObjectDoesNotExist
from django.core.cache import cache
from django.db import models
from django.utils.translation import ugettext_lazy as _

# lfs imports
import lfs.catalog.utils
from lfs.core.fields.thumbs import ImageWithThumbsField
from lfs.core.managers import ActiveManager
from lfs.catalog.settings import ACTIVE_FOR_SALE_CHOICES
from lfs.catalog.settings import ACTIVE_FOR_SALE_STANDARD
from lfs.catalog.settings import ACTIVE_FOR_SALE_YES
from lfs.catalog.settings import PRODUCT_TYPE_CHOICES
from lfs.catalog.settings import STANDARD_PRODUCT
from lfs.catalog.settings import VARIANT
from lfs.catalog.settings import PRODUCT_WITH_VARIANTS
from lfs.catalog.settings import VARIANTS_DISPLAY_TYPE_CHOICES
from lfs.catalog.settings import CONTENT_PRODUCTS
from lfs.catalog.settings import CONTENT_CHOICES
from lfs.catalog.settings import LIST
from lfs.catalog.settings import DELIVERY_TIME_UNIT_CHOICES
from lfs.catalog.settings import DELIVERY_TIME_UNIT_SINGULAR
from lfs.catalog.settings import DELIVERY_TIME_UNIT_HOURS
from lfs.catalog.settings import DELIVERY_TIME_UNIT_DAYS
from lfs.catalog.settings import DELIVERY_TIME_UNIT_WEEKS
from lfs.catalog.settings import DELIVERY_TIME_UNIT_MONTHS
from lfs.catalog.settings import PROPERTY_TYPE_CHOICES
from lfs.catalog.settings import PROPERTY_TEXT_FIELD
from lfs.catalog.settings import PROPERTY_SELECT_FIELD
from lfs.catalog.settings import PROPERTY_NUMBER_FIELD
from lfs.catalog.settings import PROPERTY_STEP_TYPE_CHOICES
from lfs.catalog.settings import PROPERTY_STEP_TYPE_AUTOMATIC
from lfs.catalog.settings import PROPERTY_STEP_TYPE_MANUAL_STEPS
from lfs.catalog.settings import PROPERTY_STEP_TYPE_FIXED_STEP
from lfs.tax.models import Tax
from lfs.supplier.models import Supplier

def get_unique_id_str():
    return str(uuid.uuid4())

class Category(models.Model):
    """A category is used to browse through the shop products. A category can
    have one parent category and several child categories.

    Parameters:

        - name:
            The name of the category.

        - slug
            Part of the URL

        - parent
            Parent of the category. This is used to create a category tree. If
            it's None the category is a top level category.

        - show_all_products
           If True the category displays it's direct products as well as products
           of it's sub categories. If False only direct products will be
           displayed.

         - products
            The assigned products of the category.

         - short_description
            A short description of the category. This is used in overviews.

         - description
            The description of the category. This can be used in details views
            of the category.

        - image
            The image of the category.

        - position
            The position of the category within the shop resp. the parent
            category.

        - static_block
            A assigned static block to the category.

        - content
            decides which content will be displayed. At the moment this is either
            sub categories or products.

        - active_formats
            If True product_rows, product_cols and category_cols are taken from
            the category otherwise from the parent.

        - product_rows, product_cols, category_cols
            Format information for the category views

        - meta_title
            Meta title of the category (HTML title)

        - meta_keywords
            Meta keywords of the category

        - meta_description
           Meta description of the category

        - uid
           The unique id of the category

        - level
           The level of the category within the category hierachie, e.g. if it
           is a top level category the level is 1.
    """
    name = models.CharField(_(u"Name"), max_length=50)
    slug = models.SlugField(_(u"Slug"),unique=True)
    parent = models.ForeignKey("self", verbose_name=_(u"Parent"), blank=True, null=True)

    # If selected it shows products of the sub categories within the product
    # view. If not it shows only direct products of the category.
    show_all_products = models.BooleanField(_(u"Show all products"),default=True)

    products = models.ManyToManyField("Product", verbose_name=_(u"Products"), blank=True, related_name="categories")
    short_description = models.TextField(_(u"Short description"), blank=True)
    description = models.TextField(_(u"Description"), blank=True)
    image = ImageWithThumbsField(_(u"Image"), upload_to="images", blank=True, null=True, sizes=((60, 60), (100, 100), (200, 200), (400, 400)))
    position = models.IntegerField(_(u"Position"), default=1000)
    exclude_from_navigation = models.BooleanField(_(u"Exclude from navigation"), default=False)

    static_block = models.ForeignKey("StaticBlock", verbose_name=_(u"Static block"), blank=True, null=True, related_name="categories")
    content = models.IntegerField(_(u"Content"), default=CONTENT_PRODUCTS, choices=CONTENT_CHOICES)
    active_formats = models.BooleanField(_(u"Active formats"), default=False)

    product_rows  = models.IntegerField(_(u"Product rows"), default=3)
    product_cols  = models.IntegerField(_(u"Product cols"), default=3)
    category_cols = models.IntegerField(_(u"Category cols"), default=3)

    meta_title = models.CharField(_(u"Meta title"), max_length=100, default="<name>")
    meta_keywords = models.TextField(_(u"Meta keywords"), blank=True)
    meta_description = models.TextField(_(u"Meta description"), blank=True)

    level = models.PositiveSmallIntegerField(default=1)
    uid = models.CharField(max_length=50, editable=False,unique=True, default=get_unique_id_str)

    class Meta:
        ordering = ("position", )
        verbose_name_plural = 'Categories'

    def __unicode__(self):
        return "%s (%s)" % (self.name, self.slug)

    def get_absolute_url(self):
        """Returns the absolute_url.
        """
        return ("lfs.catalog.views.category_view", (), {"slug" : self.slug})
    get_absolute_url = models.permalink(get_absolute_url)

    @property
    def content_type(self):
        """Returns the content type of the category as lower string.
        """
        return u"category"

    def get_all_children(self):
        """Returns all child categories of the category.
        """
        def _get_all_children(category, children):
            for category in Category.objects.filter(parent=category.id):
                children.append(category)
                _get_all_children(category, children)

        cache_key = "category-all-children-%s" % self.id
        children = cache.get(cache_key)
        if children is not None:
            return children

        children = []
        for category in Category.objects.filter(parent=self.id):
            children.append(category)
            _get_all_children(category, children)

        cache.set(cache_key, children)
        return children

    def get_children(self):
        """Returns the first level child categories.
        """
        cache_key = "category-children-%s" % self.id

        categories = cache.get(cache_key)
        if categories is not None:
            return categories

        categories = Category.objects.filter(parent=self.id)
        cache.set(cache_key, categories)

        return categories

    def get_format_info(self):
        """Returns format information.
        """
        if self.active_formats == True:
            return {
                "product_cols"  : self.product_cols,
                "product_rows"  : self.product_rows,
                "category_cols" : self.category_cols,
            }
        else:
            if self.parent is None:
                try:
                    # TODO: Use cache here. Maybe we need a lfs_get_object,
                    # which raise a ObjectDoesNotExist if the object does not
                    # exist
                    from lfs.core.models import Shop
                    shop = Shop.objects.get(pk=1)
                except ObjectDoesNotExist:
                    return {
                        "product_cols": 3,
                        "product_rows" : 3,
                        "category_cols" : 3,
                    }
                else:
                    return {
                        "product_cols": shop.product_cols,
                        "product_rows" : shop.product_rows,
                        "category_cols" : shop.category_cols,
                    }
            else:
                return self.parent.get_format_info()

    def get_meta_title(self):
        """Returns the meta keywords of the catgory.
        """
        mt = self.meta_title.replace("<name>", self.name)
        return mt

    def get_meta_keywords(self):
        """Returns the meta keywords of the catgory.
        """
        mk = self.meta_keywords.replace("<name>", self.name)
        mk = mk.replace("<short-description>", self.short_description)
        return mk

    def get_meta_description(self):
        """Returns the meta description of the product.
        """
        md = self.meta_description.replace("<name>", self.name)
        md = md.replace("<short-description>", self.short_description)
        return md

    def get_image(self):
        """Returns the image of the category if it has none it inherits that
        from the parent category.
        """
        if self.image:
            return self.image
        else:
            if self.parent:
                return self.parent.get_image()

        return None

    def get_parents(self):
        """Returns all parent categories.
        """
        cache_key = "category-parents-%s" % self.id
        parents = cache.get(cache_key)
        if parents is not None:
            return parents

        parents = []
        category = self.parent
        while category is not None:
            parents.append(category)
            category = category.parent

        cache.set(cache_key, parents)
        return parents

    def get_products(self):
        """Returns the direct products of the category.
        """
        cache_key = "category-products-%s" % self.id
        products = cache.get(cache_key)
        if products is not None:
            return products

        products = self.products.filter(active=True).exclude(sub_type=VARIANT)
        cache.set(cache_key, products)

        return products

    def get_all_products(self):
        """Returns the direct products and all products of the sub categories
        """
        cache_key = "category-all-products-%s" % self.id
        products = cache.get(cache_key)
        if products is not None:
            return products

        categories = [self]
        categories.extend(self.get_all_children())

        products = lfs.catalog.models.Product.objects.distinct().filter(
            active=True,
            categories__in = categories).exclude(sub_type=VARIANT)

        cache.set(cache_key, products)
        return products

    def get_filtered_products(self, filters, sorting):
        """Returns products for this category filtered by passed filters sorted
        by passed sorted
        """
        return lfs.catalog.utils.get_filtered_products_for_category(
            self, filters, sorting)

    def get_static_block(self):
        """Returns the static block of the category.
        """
        cache_key = "static-block-%s" % self.id
        blocks = cache.get(cache_key)
        if blocks is not None:
            return blocks

        block = self.static_block
        cache.set(cache_key, blocks)

        return block

    # 3rd party contracts
    def get_parent_for_portlets(self):
        """Returns the parent for portlets.
        """
        # TODO: Circular imports
        import lfs.core.utils
        return self.parent or lfs.core.utils.get_default_shop()

class Product(models.Model):
    """A product is sold within a shop.

    Parameters:
        - name
            The name of the product

        - slug
            Part of the URL

        - sku
            The external unique id of the product

        - price
            The gross price of the product

        - effective_price:
            Only for internal usage (price filtering).

        - short_description
            The short description of the product. This is used within overviews.

        - description
            The description of the product. This is used within the detailed view
            of the product.

        - images
            The images of the product.

        - meta_title
            the meta title of the product (the title of the HTML page).

        - meta_keywords
            the meta keywords of the product.

        - meta_description
            the meta description of the product.

        - related_products
            Related products for this products.

        - accessories
            Accessories for this products.

        - for_sale
            If True the product is for sale and the for sale price will be
            displayed.

        - for_sale_price
            The for sale price for the product. Will be displayed if the product
            is for sale.

        - active
            If False the product won't be displayed to shop users.

        - creation_date
            The creation date of the product

        - deliverable
            If True the product is deliverable. Otherwise not.

        - manual_delivery_time
            If True the delivery_time of the product is taken. Otherwise the
            delivery time will be calculate on global delivery times and
            selected shipping method.

        - delivery_time
            The delivery time of the product. This is only relevant if
            manual_delivery_time is set to true.

        - order_time
            Order time of the product when no product is within the stock. This
            is added to the product's delivery time.

        - ordered_at
            The date when the product has been ordered. To calculate the rest of
            the order time since the product has been ordered.

        - manage_stock_amount
            If true the stock amount of the product will be decreased when a
            product has been saled.

        - weight, height, length, width
            The dimensions of the product relevant for the the stock (IOW the
            dimension of the product's box not the product itself).

        - tax
            Tax rate of the product.

        - sub_type
            Sub type of the product. At the moment that is standard, product with
            variants, variant.

        - default_variant
            The default variant of a product with variants. This will be
            displayed at first if the shop customer browses to a product with
            variant.

        - variants_display_type
            This decides howt the variants of a product with variants are
            displayed. This is select box of list.

        - parent
            The parent of a variant (only relevant for variants)

        - active_xxx
            If set to true the information will be taken from the variant.
            Otherwise from the parent product (only relevant for variants)
<<<<<<< HEAD
            
        - supplier
            The supplier of the product
=======

        - uid
           The unique id of the product
>>>>>>> 0ebf029a
    """
    # All products
    name = models.CharField(_(u"Name"), max_length=80, blank=True)
    slug = models.SlugField(_(u"Slug"), unique=True, max_length=80)
    sku = models.CharField(_(u"SKU"), blank=True, max_length=30)
    price = models.FloatField(_(u"Price"), default=0.0)
    effective_price = models.FloatField(_(u"Price"), blank=True)
    short_description = models.TextField(_(u"Short description"), blank=True)
    description = models.TextField(_(u"Description"), blank=True)
    images = generic.GenericRelation("Image", verbose_name=_(u"Images"),
        object_id_field="content_id", content_type_field="content_type")

    meta_title = models.CharField(_(u"Meta title"), blank=True, default="<name>", max_length=80)
    meta_keywords = models.TextField(_(u"Meta keywords"), blank=True)
    meta_description = models.TextField(_(u"Meta description"), blank=True)

    related_products = models.ManyToManyField("self", verbose_name=_(u"Related products"), blank=True, null=True,
        symmetrical=False, related_name="reverse_related_products")

    accessories = models.ManyToManyField("Product", verbose_name=_(u"Acessories"), blank=True, null=True,
        symmetrical=False, through="ProductAccessories",
        related_name="reverse_accessories")

    for_sale = models.BooleanField(_(u"For sale"), default=False)
    for_sale_price = models.FloatField(_(u"For sale price"), default=0.0)
    active = models.BooleanField(_(u"Active"), default=False)
    creation_date = models.DateTimeField(_(u"Creation date"), auto_now_add=True)

    # Stocks
    supplier = models.ForeignKey(Supplier, null=True, blank=True)
    deliverable = models.BooleanField(_(u"Deliverable"), default=True)
    manual_delivery_time = models.BooleanField(_(u"Manual delivery time"), default=False)
    delivery_time = models.ForeignKey("DeliveryTime", verbose_name=_(u"Delivery time"), blank=True, null=True, related_name="products_delivery_time")
    order_time = models.ForeignKey("DeliveryTime", verbose_name=_(u"Order time"), blank=True, null=True, related_name="products_order_time")
    ordered_at = models.DateField(_(u"Ordered at"), blank=True, null=True)
    manage_stock_amount = models.BooleanField(_(u"Manage stock amount"), default=True)
    stock_amount = models.FloatField(_(u"Stock amount"), default=0)

    # Dimension
    weight = models.FloatField(_(u"Weight"), default=0.0)
    height = models.FloatField(_(u"Height"), default=0.0)
    length = models.FloatField(_(u"Length"), default=0.0)
    width = models.FloatField(_(u"Width"), default=0.0)

    # Standard Products
    tax = models.ForeignKey(Tax, verbose_name=_(u"Tax"), blank=True, null=True)
    sub_type = models.CharField(_(u"Subtype"),
        max_length=10, choices=PRODUCT_TYPE_CHOICES, default=STANDARD_PRODUCT)

    # Varianted Products
    default_variant = models.ForeignKey("self", verbose_name=_(u"Default variant"), blank=True, null=True)
    variants_display_type = models.IntegerField(_(u"Variants display type"),
        choices=VARIANTS_DISPLAY_TYPE_CHOICES, default=LIST)

    # Product Variants
    variant_position = models.IntegerField(default=999)
    parent = models.ForeignKey("self", blank=True, null=True, verbose_name=_(u"Parent"), related_name="variants")
    active_name = models.BooleanField(_(u"Active name"), default=False)
    active_sku = models.BooleanField(_(u"Active SKU"), default=False)
    active_short_description = models.BooleanField(_(u"Active short description"), default=False)
    active_description = models.BooleanField(_(u"Active description"), default=False)
    active_price = models.BooleanField(_(u"Active price"), default=False)
    active_for_sale = models.PositiveSmallIntegerField(_("Active for sale"), choices=ACTIVE_FOR_SALE_CHOICES, default=ACTIVE_FOR_SALE_STANDARD)
    active_for_sale_price = models.BooleanField(_(u"Active for sale price"), default=False)
    active_images = models.BooleanField(_(u"Active Images"), default=False)
    active_related_products = models.BooleanField(_(u"Active related products"), default=False)
    active_accessories = models.BooleanField(_(u"Active accessories"), default=False)
    active_meta_title = models.BooleanField(_(u"Active meta title"), default=False)
    active_meta_description = models.BooleanField(_(u"Active meta description"), default=False)
    active_meta_keywords = models.BooleanField(_(u"Active meta keywords"), default=False)
    active_dimensions = models.BooleanField(_(u"Active dimensions"), default=False)

    objects = ActiveManager()

    uid = models.CharField(max_length=50, editable=False,unique=True, default=get_unique_id_str)

    class Meta:
        ordering = ("name", )

    def __unicode__(self):
        return "%s (%s)" % (self.name, self.slug)

    def save(self, *args, **kwargs):
        """Overwritten to save effective_price
        use.
        """
        if self.for_sale:
            self.effective_price = self.for_sale_price
        else:
            self.effective_price = self.price

        super(Product, self).save(*args, **kwargs)

    def get_absolute_url(self):
        """Returns the absolute url of the product.
        """
        return ("lfs.catalog.views.product_view", (), {"slug" : self.slug})
    get_absolute_url = models.permalink(get_absolute_url)

    @property
    def content_type(self):
        """Returns the content type of the product as lower string.
        """
        return u"product"

    def decrease_stock_amount(self, amount):
        """If the stock amount is managed by LFS, it decreases stock amount by
        given amount.
        """
        if self.manage_stock_amount:
            self.stock_amount -= amount
        self.save()

    def get_accessories(self):
        """Returns the ProductAccessories relationship objects - not the
        accessory (Product) objects.

        This is necessary to have also the default quantity of the relationship.
        """
        if self.is_variant() and not self.active_accessories:
            product = self.parent
        else:
            product = self

        pas = []
        for pa in ProductAccessories.objects.filter(product=product):
            if pa.accessory.is_active():
                pas.append(pa)

        return pas

    def has_accessories(self):
        """Returns True if the product has accessories.
        """
        return len(self.get_accessories()) > 0

    def get_categories(self, with_parents=False):
        """Returns the categories of the product.
        """
        cache_key = "product-categories-%s-%s" % (self.id, with_parents)
        categories = cache.get(cache_key)

        if categories is not None:
            return categories

        if self.is_variant():
            object = self.parent
        else:
            object = self

        if with_parents:
            categories = []
            for category in object.categories.all():
                while category:
                    categories.append(category)
                    category = category.parent
            categories = categories
        else:
            categories = object.categories.all()

        cache.set(cache_key, categories)
        return categories

    def get_category(self):
        """Returns the first category of a product.
        """
        if self.is_variant():
            object = self.parent
        else:
            object = self

        try:
            return object.get_categories()[0]
        except IndexError:
            return None

    def get_description(self):
        """Returns the description of the product. Takes care whether the
        product is a variant and description is active or not.
        """
        if self.is_variant():
            if self.active_description:
                description = self.description
                description = description.replace("%P", self.parent.description)
            else:
                description = self.parent.description
        else:
            description = self.description

        return description

    # TODO: Check whether there is a test case for that and write one if not.
    def get_for_sale(self):
        """Returns true if the product is for sale. Takes care whether the
        product is a variant.
        """
        if self.is_variant():
            if self.active_for_sale == ACTIVE_FOR_SALE_STANDARD:
                return self.parent.for_sale
            elif self.active_for_sale == ACTIVE_FOR_SALE_YES:
                return True
            else:
                return False
        else:
            return self.for_sale

    def get_short_description(self):
        """Returns the short description of the product. Takes care whether the
        product is a variant and short description is active or not.
        """
        if self.is_variant() and not self.active_short_description:
            return self.parent.short_description
        else:
            return self.short_description

    def get_image(self):
        """Returns the first image (the main image) of the product.
        """
        try:
            return self.get_images()[0].image
        except IndexError:
            return None

    def get_images(self):
        """Returns all images of the product, including the main image.
        """
        cache_key = "product-images-%s" % self.id
        images = cache.get(cache_key)

        if images is None:
            images = []
            if self.is_variant() and not self.active_images:
                object = self.parent
            else:
                object = self

            images = object.images.all()
            cache.set(cache_key, images)

        return images

    def get_sub_images(self):
        """Returns all images of the product, except the main image.
        """
        return self.get_images()[1:]

    def get_meta_title(self):
        """Returns the meta title of the product. Takes care whether the
        product is a variant and meta title are active or not.
        """
        if self.is_variant() and not self.active_meta_title:
            mt = self.parent.meta_title
        else:
            mt = self.meta_title

        mt = mt.replace("<name>", self.get_name())
        return mt

    def get_meta_keywords(self):
        """Returns the meta keywords of the product. Takes care whether the
        product is a variant and meta keywords are active or not.
        """
        if self.is_variant() and not self.active_meta_keywords:
            mk = self.parent.meta_keywords
        else:
            mk = self.meta_keywords

        mk = mk.replace("<name>", self.get_name())
        mk = mk.replace("<short-description>", self.get_short_description())
        return mk

    def get_meta_description(self):
        """Returns the meta description of the product. Takes care whether the
        product is a variant and meta description are active or not.
        """
        if self.is_variant() and not self.active_meta_description:
            md = self.parent.meta_description
        else:
            md = self.meta_description

        md = md.replace("<name>", self.get_name())
        md = md.replace("<short-description>", self.get_short_description())
        return md

    # TODO: Check whether there is a test case for that and write one if not.
    def get_name(self):
        """Returns the name of the product. Takes care whether the product is a
        variant and name is active or not.
        """
        if self.is_variant():
            if self.active_name:
                name = self.name
                name = name.replace("%P", self.parent.name)
            else:
                name = self.parent.name
        else:
            name = self.name

        return name

    def get_option(self, property_id):
        """Returns the id of the selected option for property with passed id.
        """
        options = cache.get("productpropertyvalue%s" % self.id)
        if options is None:
            options = {}
            for pvo in self.property_values.all():
                options[pvo.property_id] = pvo.value
            cache.set("productpropertyvalue%s" % self.id, options)
        try:
            return options[property_id]
        except KeyError:
            return None

    def get_options(self):
        """Returns the property value of a Variant in the correct
        ordering of the properties.
        """
        cache_key = "product-property-values-%s" % self.id
        options = cache.get(cache_key)
        if options is None:
            temp = []
            for property_value in self.property_values.all():
                temp.append((property_value, property_value.property.position))

            # TODO: Optimize
            temp.sort(lambda a,b: cmp(a[1], b[1]))

            options = []
            for option in temp:
                options.append(option[0])

            cache.set(cache_key, options)

        return options

    def has_option(self, property, option):
        """Returns True if the variant has the given property / option
        combination.
        """
        options = cache.get("productpropertyvalue%s" % self.id)
        if options is None:
            options = {}
            for pvo in self.property_values.all():
                options[pvo.property_id] = pvo.value
            cache.set("productpropertyvalue%s" % self.id, options)

        try:
            return options[property.id] == str(option.id)
        except KeyError:
            return False

    def get_price(self):
        """Returns the price of the product. At the moment this is just the
        gross price. Later this could be the net or the gross price dependent on
        selected shop options.
        """
        return self.get_price_gross()

    def get_standard_price(self):
        """Returns always the standard price for the product. Independent
        whether the product is for sale or not. If you want the real price of
        the product use get_price instead.
        """
        object = self

        if object.is_product_with_variants() and object.get_default_variant():
            object = object.get_default_variant()

        if object.is_variant() and not object.active_price:
            object = object.parent

        return object.price

    def get_for_sale_price(self):
        """returns the sale price for the product.
        """
        object = self

        if object.is_product_with_variants() and object.get_default_variant():
            object = object.get_default_variant()

        if object.is_variant() and not object.active_for_sale_price:
            object = object.parent

        return object.for_sale_price

    def get_price_gross(self):
        """Returns the real gross price of the product.
        """
        object = self

        if object.is_product_with_variants() and object.get_default_variant():
            object = object.get_default_variant()

        if object.get_for_sale():
            if object.is_variant() and not object.active_for_sale_price:
                return object.parent.get_for_sale_price()
            else:
                return object.get_for_sale_price()
        else:
            if object.is_variant() and not object.active_price:
                return object.parent.price
            else:
                return object.price

    def get_price_net(self):
        """Returns the real net price of the product. Takes care whether the
        product is for sale.
        """
        return self.get_price_gross() - self.get_tax()

    def get_global_properties(self):
        """Returns all global properties for the product.
        """
        properties = []
        for property_group in self.property_groups.all():
            properties.extend(property_group.properties.order_by("groupspropertiesrelation"))

        return properties

    def get_local_properties(self):
        """Returns local properties of the product
        """
        return self.properties.order_by("productspropertiesrelation")

    def get_properties(self):
        """Returns local and global properties
        """
        properties = self.get_global_properties()
        properties.extend(self.get_local_properties())

        return properties

    def get_sku(self):
        """Returns the sku of the product. Takes care whether the product is a
        variant and sku is active or not.
        """
        if self.is_variant() and not self.active_sku:
            return self.parent.sku
        else:
            return self.sku

    def get_tax_rate(self):
        """Returns the tax rate of the product.
        """
        if self.sub_type == VARIANT:
            if self.parent.tax is None:
                return 0.0
            else:
                return self.parent.tax.rate
        else:
            if self.tax is None:
                return 0.0
            else:
                return self.tax.rate

    def get_tax(self):
        """Returns the absolute tax of the product.
        """
        tax_rate = self.get_tax_rate()
        return (tax_rate/(tax_rate+100)) * self.get_price_gross()

    def has_related_products(self):
        """Returns True if the product has related products.
        """
        return len(self.get_related_products()) > 0

    def get_related_products(self):
        """Returns the related products of the product.
        """
        cache_key = "related-products-%s" % self.id
        related_products = cache.get(cache_key)

        if related_products is None:

            if self.is_variant() and not self.active_related_products:
                related_products = self.parent.related_products.exclude(
                    sub_type=PRODUCT_WITH_VARIANTS)
            else:
                related_products = self.related_products.exclude(
                    sub_type=PRODUCT_WITH_VARIANTS)

            cache.set(cache_key, related_products)

        return related_products

    def get_default_variant(self):
        """Returns the default variant.

        This is either a selected variant or the first added variant. If the
        product has no variants it is None.
        """
        if self.default_variant is not None:
            return self.default_variant
        else:
            try:
                return self.variants.filter(active=True)[0]
            except IndexError:
                return None

    def get_variants(self):
        """Returns the variants of the product.
        """
        return self.variants.filter(active=True).order_by("variant_position")

    def has_variants(self):
        """Returns True if the product has variants.
        """
        return len(self.get_variants()) > 0

    def get_variant(self, options):
        """Returns the variant with the given options or None.

        The format of the passed properties/options must be tuple as following:

            [property.id|option.id]
            [property.id|option.id]
            ...

        NOTE: These are strings as we get the properties/options pairs out of
        the request and it wouldn't make a lot of sense to convert them to
        objects and back to strings.
        """
        options.sort()
        options = "".join(options)
        for variant in self.variants.filter(active=True):
            temp = variant.property_values.all()
            temp = ["%s|%s" % (x.property.id, x.value) for x in temp]
            temp.sort()
            temp = "".join(temp)

            if temp == options:
                return variant

        return None

    def has_variant(self, options):
        """Returns true if a variant with given options already exists.
        """
        if self.get_variant(options) is None:
            return False
        else:
            return True

    # Dimensions
    def get_weight(self):
        """Returns weight of the product. Takes care whether the product is a
        variant and meta description are active or not.
        """
        if self.is_variant() and not self.active_dimensions:
            return self.parent.weight
        else:
            return self.weight

    def get_width(self):
        """Returns width of the product. Takes care whether the product is a
        variant and meta description are active or not.
        """
        if self.is_variant() and not self.active_dimensions:
            return self.parent.width
        else:
            return self.width

    def get_length(self):
        """Returns length of the product. Takes care whether the product is a
        variant and meta description are active or not.
        """
        if self.is_variant() and not self.active_dimensions:
            return self.parent.length
        else:
            return self.length

    def get_height(self):
        """Returns height of the product. Takes care whether the product is a
        variant and meta description are active or not.
        """
        if self.is_variant() and not self.active_dimensions:
            return self.parent.height
        else:
            return self.height

    def is_standard(self):
        """Returns True if product is standard product.
        """
        return self.sub_type == STANDARD_PRODUCT

    def is_product_with_variants(self):
        """Returns True if product is product with variants.
        """
        return self.sub_type == PRODUCT_WITH_VARIANTS

    def is_variant(self):
        """Returns True if product is variant.
        """
        return self.sub_type == VARIANT

    def is_active(self):
        """Returns the activity state of the product.
        """
        if self.is_variant():
            return self.active and self.parent.active
        else:
            return self.active

    def is_deliverable(self):
        """Returns the deliverable state of the product.
        """
        if self.is_variant():
            return self.parent.deliverable
        else:
            return self.deliverable

    # 3rd party contracts
    def get_parent_for_portlets(self):
        """Returns the current category. This will add the portlets of the
        current category to the product portlets.
        """
        if self.is_variant():
            return self.parent
        else:
            # TODO Return the current category
            try:
                return self.categories.all()[0]
            except:
                return None


class ProductAccessories(models.Model):
    """Represents the relationship between products and accessories.

    An accessory is just another product which is displayed within a product and
    which can be added to the cart together with it.

    Using an explicit class here to store the position of an accessory within
    a product.

    Attributes:
        - product
          The product of the relationship.
        - accessory
          The accessory of the relationship (which is also a product)
        - position
          The position of the accessory within the product.
        - quantity
          The proposed amount of accessories for the product.
    """
    product = models.ForeignKey("Product", verbose_name=_(u"Product"), related_name="productaccessories_product")
    accessory = models.ForeignKey("Product", verbose_name=_(u"Acessory"), related_name="productaccessories_accessory")
    position = models.IntegerField( _(u"Position"), default=999)
    quantity = models.FloatField(_(u"Quantity"), default=1)

    class Meta:
        ordering = ("position", )
        verbose_name_plural = "Product accessories"

    def __unicode__(self):
        return "%s -> %s" % (self.product.name, self.accessory.name)

    def get_price(self):
        """Returns the total price of the accessory based on the product price
        and the quantity in which the accessory is offered.
        """
        return self.accessory.get_price() * self.quantity

class PropertyGroup(models.Model):
    """Groups product properties together.

    Can belong to several products, products can have several groups

    Attributes:
        - name
          The name of the property group.
        - products
          The assigned products of the property group.
    """
    name = models.CharField(blank=True, max_length=50)
    products = models.ManyToManyField(Product, verbose_name=_(u"Products"), related_name="property_groups")

    def __unicode__(self):
        return self.name

class Property(models.Model):
    """Represents a property of a product like color or size.

    A property has several ``PropertyOptions`` from which the user can choose
    (like red, green, blue).

    A property belongs to exactly one group xor product.

    Parameters:
        - groups, product:
            The group or product it belongs to. A property can belong to several
            groups and/or to one product.
        - name:
            Is displayed within forms.
        - position:
            The position of the property within a product.
        - filterable:
            If True the property is used for filtered navigation.
        - display_no_results
            If True filter ranges with no products will be displayed. Otherwise
            they will be removed.
        - unit:
            Something like cm, mm, m, etc.
        - local
            If True the property belongs to exactly one product
        - type
           char field, number field or select field
        - step
           manuel step for filtering
    """
    name = models.CharField( _(u"Name"), max_length=100)
    groups = models.ManyToManyField(PropertyGroup, verbose_name=_(u"Group"), blank=True, null=True, through="GroupsPropertiesRelation", related_name="properties")
    products = models.ManyToManyField(Product, verbose_name=_(u"Products"), blank=True, null=True, through="ProductsPropertiesRelation", related_name="properties")
    position = models.IntegerField(_(u"Position"), blank=True, null=True)
    unit = models.CharField(_(u"Unit"), blank=True, max_length=15)
    display_on_product = models.BooleanField(_(u"Display on product"), default=True)
    local = models.BooleanField(default=False)
    filterable = models.BooleanField(default=True)
    display_no_results = models.BooleanField(_(u"Display no results"), default=False)
    type = models.PositiveSmallIntegerField(_(u"Type"), choices=PROPERTY_TYPE_CHOICES, default=PROPERTY_TEXT_FIELD)

    step_type = models.PositiveSmallIntegerField(_(u"Step type"), choices=PROPERTY_STEP_TYPE_CHOICES, default=PROPERTY_STEP_TYPE_AUTOMATIC)
    step = models.IntegerField(_(u"Step"), blank=True, null=True)

    uid = models.CharField(max_length=50, editable=False,unique=True, default=get_unique_id_str)

    class Meta:
        verbose_name_plural = _(u"Properties")
        ordering = ["position"]

    def __unicode__(self):
        return self.name

    @property
    def is_select_field(self):
        return self.type == PROPERTY_SELECT_FIELD

    @property
    def is_text_field(self):
        return self.type == PROPERTY_TEXT_FIELD

    @property
    def is_number_field(self):
        return self.type == PROPERTY_NUMBER_FIELD

    @property
    def is_range_step_type(self):
        return self.step_type == PROPERTY_STEP_TYPE_FIXED_STEP

    @property
    def is_automatic_step_type(self):
        return self.step_type == PROPERTY_STEP_TYPE_AUTOMATIC

    @property
    def is_steps_step_type(self):
        return self.step_type == PROPERTY_STEP_TYPE_MANUAL_STEPS

    def is_valid_value(self, value):
        """Returns True if given value is valid for this property.
        """
        if self.is_number_field:
            try:
                float(value)
            except ValueError:
                return False
        return True

class FilterStep(models.Model):
    """A step to build filter ranges for a property.

    Parameters:
        - property
          The property the Step belongs to
        - start
          The start of the range. The end will be calculated from the start of
          the next step
    """
    property = models.ForeignKey(Property, verbose_name=_(u"Property"), related_name="steps")
    start = models.FloatField()

    class Meta:
        ordering = ["start"]

    def __unicode__(self):
        return "%s %s" % (self.property.name, self.start)

class GroupsPropertiesRelation(models.Model):
    """Represents the m:n relationship between Groups and Properties.

    This is done via an explicit class to store the position of the property
    within the group.

    Attributes:
        - group
          The property group the property belongs to.
        - property
          The property of question of the relationship.
        - position
          The position of the property within the group.
    """
    group = models.ForeignKey(PropertyGroup, verbose_name=_(u"Group"), related_name="groupproperties")
    property = models.ForeignKey(Property, verbose_name=_(u"Property"))
    position = models.IntegerField( _(u"Position"), default=999)

    class Meta:
        ordering = ("position", )
        unique_together = ("group", "property")

class ProductsPropertiesRelation(models.Model):
    """Represents the m:n relationship between Products and Properties.

    This is done via an explicit class to store the position of the property
    within the product.

    Attributes:
        - product
          The product of the relationship.
        - property
          The property of the relationship.
        - position
          The position of the property within the product.
    """
    product = models.ForeignKey(Product, verbose_name=_(u"Product"), related_name="productsproperties")
    property = models.ForeignKey(Property, verbose_name=_(u"Property"))
    position = models.IntegerField( _(u"Position"), default=999)

    class Meta:
        ordering = ("position", )
        unique_together = ("product", "property")

class PropertyOption(models.Model):
    """Represents a choosable option of a ``Property`` like red, green, blue.

    A property option can have an optional price (which could change the total
    price of a product).

    Attributes:
        - property
          The property to which the option belongs
        - name
          The name of the option
        - price (Not used at the moment)
          The price for the option. This might be used for "configurable
          products"
        - position
          The position of the option within the property
    """
    property = models.ForeignKey(Property, verbose_name=_(u"Property"), related_name="options")

    name = models.CharField( _(u"Name"), max_length=100)
    price = models.FloatField(_(u"Price"), blank=True, null=True, default=0.0)
    position = models.IntegerField(_(u"Position"), default=99)

    uid = models.CharField(max_length=50, editable=False,unique=True, default=get_unique_id_str)

    class Meta:
        ordering = ["position"]

    def __unicode__(self):
        return self.name

class ProductPropertyValue(models.Model):
    """Stores the value resp. selected option of a product/property combination.
    This is some kind of EAV.

    Attributes:
        - product
          The product for which the value is stored.
        - parent_id
          If the product is an variant this stores the parent id of it, if the
          product is no variant it stores the id of the product itself. This is
          just used to calculate the filters properly.
        - property
          The property for which the value is stored.
        - value
          The value for the product/property pair. Dependent of the property
          type the value is either a number, a text or an id of an option.
    """
    product = models.ForeignKey(Product, verbose_name=_(u"Product"), related_name="property_values")
    parent_id = models.IntegerField(blank=True, null=True)
    property = models.ForeignKey("Property", verbose_name=_(u"Property"), related_name="property_values")
    value = models.CharField(blank=True, max_length=100)
    value_as_float = models.FloatField(blank=True, null=True)

    class Meta:
        unique_together = ("product", "property", "value")

    def __unicode__(self):
        return "%s/%s: %s" % (self.product.name, self.property.name, self.value)

    def save(self, *args, **kwargs):
        """Overwritten to save the parent id for variants. This is used to count
        the entries per filter. See catalog/utils/get_product_filters for more.
        """
        if self.product.is_variant():
            self.parent_id = self.product.parent.id
        else:
            self.parent_id = self.product.id

        try:
            float(self.value)
        except ValueError:
            pass
        else:
            self.value_as_float = self.value

        super(ProductPropertyValue, self).save(*args, **kwargs)

class Image(models.Model):
    """An image with a title and several sizes. Can be part of a product or
    category.

    Attributes:
        - content
          The content object it belongs to.
        - title
          The title of the image.
        - image
          The image file.
        - position
          The position of the image within the content object it belongs to.
    """
    content_type = models.ForeignKey(ContentType, verbose_name=_(u"Content type"), related_name="image", blank=True, null=True)
    content_id = models.PositiveIntegerField(_(u"Content id"), blank=True, null=True)
    content = generic.GenericForeignKey(ct_field="content_type", fk_field="content_id")

    title = models.CharField(_(u"Title"), blank=True, max_length=100)
    image = ImageWithThumbsField(_(u"Image"), upload_to="images", blank=True, null=True, sizes=((60, 60), (100, 100), (200, 200), (300, 300), (400, 400)))
    position = models.PositiveSmallIntegerField(_(u"Position"), default=999)

    class Meta:
        ordering = ("position", )

    def __unicode__(self):
        return self.title

class StaticBlock(models.Model):
    """A block of static HTML which can be assigned to content objects.

    Attributes:
        - name
          The name of the static block.
        - html
          The static HTML of the block.
    """
    name = models.CharField(_(u"Name"), max_length=30)
    html = models.TextField( _(u"HTML"), blank=True)

    def __unicode__(self):
        return self.name

class DeliveryTime(models.Model):
    """Selectable delivery times.

    Attributes:
        - min
          The minimal lasting of the delivery date.
        - max
          The maximal lasting of the delivery date.
        - unit
          The unit of the delivery date, e.g. days, months.
        - description
          A short description for internal uses.
    """
    min = models.FloatField(_(u"Min"))
    max = models.FloatField(_(u"Max"))
    unit = models.PositiveSmallIntegerField(_(u"Unit"), choices=DELIVERY_TIME_UNIT_CHOICES, default=DELIVERY_TIME_UNIT_DAYS)
    description = models.TextField(_(u"Description"), blank=True)

    class Meta:
        ordering = ("min", )

    def __unicode__(self):
        return self.round().as_string()

    def __add__(self, other):
        """Adds to delivery times.
        """
        # If necessary we transform both delivery times to the same base (hours)
        if self.unit != other.unit:
            a = self.as_hours()
            b = other.as_hours()
            unit_new = DELIVERY_TIME_UNIT_HOURS
        else:
            a = self
            b = other
            unit_new = self.unit

        # Now we can add both
        min_new = a.min + b.min
        max_new = a.max + b.max
        unit_new = a.unit

        return DeliveryTime(min=min_new, max=max_new, unit=unit_new)

    @property
    def name(self):
        """Returns the name of the delivery time
        """
        return self.round().as_string()

    def subtract_days(self, days):
        """Substract the given days from delivery time's min and max. Takes the
        unit into account.
        """
        if self.unit == DELIVERY_TIME_UNIT_HOURS:
            max_new = self.max - (24 * days)
            min_new = self.min - (24 * days)
        elif self.unit == DELIVERY_TIME_UNIT_DAYS:
            max_new = self.max - days
            min_new = self.min - days
        elif self.unit == DELIVERY_TIME_UNIT_WEEKS:
            max_new = self.max - (days/7.0)
            min_new = self.min - (days/7.0)
        elif self.unit == DELIVERY_TIME_UNIT_MONTHS:
            max_new = self.max - (days/30.0)
            min_new = self.min - (days/30.0)

        if min_new < 0:
            min_new = 0
        if max_new < 0:
            max_new = 0

        return DeliveryTime(min=min_new, max=max_new, unit=self.unit)

    def as_hours(self):
        """Returns the delivery time in hours.
        """
        if self.unit == DELIVERY_TIME_UNIT_HOURS:
            max = self.max
            min = self.min
        elif self.unit == DELIVERY_TIME_UNIT_DAYS:
            max = self.max * 24
            min = self.min * 24
        elif self.unit == DELIVERY_TIME_UNIT_WEEKS:
            max = self.max * 24 * 7
            min = self.min * 24 * 7
        elif self.unit == DELIVERY_TIME_UNIT_MONTHS:
            max = self.max * 24 * 30
            min = self.min * 24 * 30

        return DeliveryTime(min=min, max=max, unit = DELIVERY_TIME_UNIT_HOURS)

    def as_days(self):
        """Returns the delivery time in days.
        """
        if self.unit == DELIVERY_TIME_UNIT_HOURS:
            min = self.min / 24
            max = self.max / 24
        elif self.unit == DELIVERY_TIME_UNIT_DAYS:
            max = self.max
            min = self.min
        elif self.unit == DELIVERY_TIME_UNIT_WEEKS:
            max = self.max * 7
            min = self.min * 7
        elif self.unit == DELIVERY_TIME_UNIT_MONTHS:
            max = self.max * 30
            min = self.min * 30

        return DeliveryTime(min=min, max=max, unit = DELIVERY_TIME_UNIT_DAYS)

    def as_weeks(self):
        """Returns the delivery time in weeks.
        """
        if self.unit == DELIVERY_TIME_UNIT_HOURS:
            min = self.min / (24 * 7)
            max = self.max / (24 * 7)
        elif self.unit == DELIVERY_TIME_UNIT_DAYS:
            max = self.max / 7
            min = self.min / 7
        elif self.unit == DELIVERY_TIME_UNIT_WEEKS:
            max = self.max
            min = self.min
        elif self.unit == DELIVERY_TIME_UNIT_MONTHS:
            max = self.max * 4
            min = self.min * 4

        return DeliveryTime(min=min, max=max, unit = DELIVERY_TIME_UNIT_WEEKS)

    def as_months(self):
        """Returns the delivery time in months.
        """
        if self.unit == DELIVERY_TIME_UNIT_HOURS:
            min = self.min / (24 * 30)
            max = self.max / (24 * 30)
        elif self.unit == DELIVERY_TIME_UNIT_DAYS:
            max = self.max / 30
            min = self.min / 30
        elif self.unit == DELIVERY_TIME_UNIT_WEEKS:
            max = self.max / 4
            min = self.min / 4
        elif self.unit == DELIVERY_TIME_UNIT_MONTHS:
            max = self.max
            min = self.min

        return DeliveryTime(min=min, max=max, unit = DELIVERY_TIME_UNIT_MONTHS)

    def as_reasonable_unit(self):
        """Returns the delivery time as reasonable unit based on the max hours.

        This is used to show the delivery time to the shop customer.
        """
        delivery_time = self.as_hours()

        if delivery_time.max > 1440:               # > 2 months
            return delivery_time.as_months()
        elif delivery_time.max > 168:              # > 1 week
            return delivery_time.as_weeks()
        elif delivery_time.max > 48:               # > 2 days
            return delivery_time.as_days()
        else:
            return delivery_time

    def as_string(self):
        """Returns the delivery time as string.
        """
        if self.min == 0:
            self.min = self.max

        if self.min == self.max:
            if self.min == 1:
                unit = DELIVERY_TIME_UNIT_SINGULAR[self.unit]
            else:
                unit = self.get_unit_display()

            return "%s %s" % (self.min, unit)
        else:
            return "%s-%s %s" % (self.min, self.max, self.get_unit_display())

    def round(self):
        """Rounds the min/max of the delivery time to an integer and returns a
        new DeliveryTime object.
        """
        min = int("%.0f" % (self.min + 0.001))
        max = int("%.0f" % (self.max + 0.001))

        return DeliveryTime(min=min, max=max, unit=self.unit)<|MERGE_RESOLUTION|>--- conflicted
+++ resolved
@@ -444,15 +444,12 @@
         - active_xxx
             If set to true the information will be taken from the variant.
             Otherwise from the parent product (only relevant for variants)
-<<<<<<< HEAD
             
         - supplier
             The supplier of the product
-=======
 
         - uid
            The unique id of the product
->>>>>>> 0ebf029a
     """
     # All products
     name = models.CharField(_(u"Name"), max_length=80, blank=True)
