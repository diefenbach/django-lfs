--- conflicted
+++ resolved
@@ -1700,11 +1700,7 @@
     def __unicode__(self):
         return "%s/%s: %s" % (self.product.name, self.property.name, self.value)
 
-<<<<<<< HEAD
     def save(self, *args, **kwargs):
-=======
-    def save(self, force_insert=False, force_update=False, using=None):
->>>>>>> 4b604a1d
         """Overwritten to save the parent id for variants. This is used to count
         the entries per filter. See catalog/utils/get_product_filters for more.
         """
