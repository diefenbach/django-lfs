--- conflicted
+++ resolved
@@ -1560,20 +1560,12 @@
         self.p3 = Product.objects.create(name=u"Product 3", slug=u"product-3", active=True)
 
         # Create a size property with two options
-<<<<<<< HEAD
-        self.size = size = Property.objects.create(name="Size", type=PROPERTY_SELECT_FIELD)
-=======
-        self.size = size = Property.objects.create(name="Size", position=10)
->>>>>>> 45fb457a
+        self.size = size = Property.objects.create(name="Size", type=PROPERTY_SELECT_FIELD, position=10)
         self.l = l = PropertyOption.objects.create(name="L", property=size)
         self.m = m = PropertyOption.objects.create(name="M", property=size)
 
         # Create a color property with two options
-<<<<<<< HEAD
-        self.color = color = Property.objects.create(name="Color", type=PROPERTY_SELECT_FIELD)
-=======
-        self.color = color = Property.objects.create(name="Color", position=20)
->>>>>>> 45fb457a
+        self.color = color = Property.objects.create(name="Color", type=PROPERTY_SELECT_FIELD, position=20)
         self.red = red = PropertyOption.objects.create(name="Red", property=color)
         self.green = green = PropertyOption.objects.create(name="Green", property=color)
 
