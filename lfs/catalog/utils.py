--- conflicted
+++ resolved
@@ -133,12 +133,8 @@
                       WHERE type=%s
                       AND product_id IN (%s)
                       AND property_id IN (%s)
-<<<<<<< HEAD
                       GROUP BY property_group_id, property_id""" % (PROPERTY_VALUE_TYPE_FILTER, product_ids, property_ids))
 
-=======
-                      GROUP BY property_id""" % (PROPERTY_VALUE_TYPE_FILTER, product_ids, property_ids))
->>>>>>> 48f6baa6
     for row in cursor.fetchall():
         property_group_id = row[0]
         property_id = row[1]
@@ -272,7 +268,6 @@
     # Transform the property groups and properties inside into lists to be able to iterate over these in template
     property_groups_list = select_fields_dict.values()
 
-<<<<<<< HEAD
     for property_group_dict in property_groups_list:
         properties = property_group_dict['properties']
         property_group_id = property_group_dict['property_group'].pk
@@ -298,17 +293,6 @@
                 "title": prop.title,
                 "items": items,
             })
-=======
-        result.append({
-            "id": property_id,
-            "position": prop.position,
-            "unit": prop.unit,
-            "show_reset": str(property_id) in set_filters.get('select-filter', {}).keys(),
-            "name": prop.name,
-            "title": prop.title,
-            "items": items,
-        })
->>>>>>> 48f6baa6
 
         result = sorted(result, key=lambda a: a["position"])
         property_group_dict['properties'] = result
