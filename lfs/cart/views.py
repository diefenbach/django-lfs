--- conflicted
+++ resolved
@@ -110,18 +110,11 @@
         quantity = product.get_clean_quantity(cart_item.amount)
         cart_items.append({
             "obj": cart_item,
-<<<<<<< HEAD
             "quantity": quantity,
             "product": product,
-            "product_price_net": product.get_price_net(request) * cart_item.amount,
-            "product_price_gross": product.get_price_gross(request) * cart_item.amount,
-            "product_tax": product.get_tax(request) * cart_item.amount,
-=======
-            "product": cart_item.product,
             "product_price_net": cart_item.get_price_net(request),
             "product_price_gross": cart_item.get_price_gross(request),
             "product_tax": cart_item.get_tax(request),
->>>>>>> 0cd8d7f4
         })
 
     return render_to_string(template_name, RequestContext(request, {
@@ -180,16 +173,10 @@
         cart_items.append({
             "product": product,
             "obj": cart_item,
-<<<<<<< HEAD
             "quantity": quantity,
-            "product_price_net": product.get_price_net(request),
-            "product_tax": product.get_tax(request),
-            "product_price_gross": product.get_price_gross(request),
-=======
             "product_price_net": cart_item.get_price_net(request),
             "product_price_gross": cart_item.get_price_gross(request),
             "product_tax": cart_item.get_tax(request),
->>>>>>> 0cd8d7f4
         })
 
     return render_to_string(template_name, RequestContext(request, {
