--- conflicted
+++ resolved
@@ -6,13 +6,9 @@
 from django.core import mail
 
 # lfs imports
-<<<<<<< HEAD
-from lfs.core.models import Shop, Country
-=======
+from lfs.customer.models import Address
 from lfs.core.models import Country
 from lfs.core.models import Shop
->>>>>>> 7ba6ebff
-from lfs.customer.models import Address
 from lfs.customer.models import CreditCard
 from lfs.customer.models import Customer
 from lfs.shipping.models import ShippingMethod
